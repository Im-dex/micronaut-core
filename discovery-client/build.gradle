--- conflicted
+++ resolved
@@ -6,7 +6,6 @@
     api project(":validation")
 
     compileOnly project(":management")
-<<<<<<< HEAD
     // used by OracleCloudVaultConfigurationClient
     compileOnly group: 'com.oracle.oci.sdk', name: 'oci-java-sdk-vault', version: '1.15.4'
     compileOnly group: 'com.oracle.oci.sdk', name: 'oci-java-sdk-secrets', version: '1.15.4'
@@ -19,33 +18,7 @@
     testImplementation "com.fasterxml.jackson.module:jackson-module-jaxb-annotations:$jacksonVersion"
     testImplementation group: 'com.oracle.oci.sdk', name: 'oci-java-sdk-secrets', version: '1.15.4'
     testImplementation group: 'com.oracle.oci.sdk', name: 'oci-java-sdk-common', version: '1.15.4'
-=======
-    compileOnly dependencyVersion("micronaut.aws"), {
-        exclude module:'micronaut-http-client'
-        exclude module:'micronaut-inject'
-    }
-    compileOnly group: 'com.amazonaws', name: 'aws-java-sdk-route53', version: '1.11.795'
-    compileOnly group: 'com.amazonaws', name: 'aws-java-sdk-core', version: '1.11.808'
-    compileOnly group: 'com.amazonaws', name: 'jmespath-java', version: '1.11.297'
-    compileOnly group: 'com.amazonaws', name: 'aws-java-sdk-servicediscovery', version: '1.11.688'
 
-    // used by AWSParameterStoreConfigClient
-    compileOnly group: 'com.amazonaws', name: 'aws-java-sdk-ssm', version: '1.11.683'
-
-    testImplementation "org.testcontainers:spock:1.14.2"
-
-    testImplementation dependencyVersion("micronaut.aws"), {
-        exclude module:'micronaut-http-client'
-        exclude module:'micronaut-inject'
-    }
-
-    testImplementation group: 'com.amazonaws', name: 'aws-java-sdk-route53', version: '1.11.794'
-    testImplementation group: 'com.amazonaws', name: 'aws-java-sdk-core', version: '1.11.808'
-    testImplementation group: 'com.amazonaws', name: 'jmespath-java', version: '1.11.297'
-    testImplementation group: 'com.amazonaws', name: 'aws-java-sdk-servicediscovery', version: '1.11.297'
-    testImplementation group: 'com.amazonaws', name: 'aws-java-sdk-ssm', version: '1.11.308'
-
->>>>>>> b1f3bc58
     testImplementation project(":management")
     testImplementation project(":http-server-netty")
     testImplementation project(":inject-java")
