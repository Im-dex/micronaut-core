/*
 * Copyright 2017-2019 original authors
 *
 * Licensed under the Apache License, Version 2.0 (the "License");
 * you may not use this file except in compliance with the License.
 * You may obtain a copy of the License at
 *
 * http://www.apache.org/licenses/LICENSE-2.0
 *
 * Unless required by applicable law or agreed to in writing, software
 * distributed under the License is distributed on an "AS IS" BASIS,
 * WITHOUT WARRANTIES OR CONDITIONS OF ANY KIND, either express or implied.
 * See the License for the specific language governing permissions and
 * limitations under the License.
 */
package io.micronaut.inject.field.nullableinjection

import io.kotlintest.matchers.types.shouldBeNull
import io.kotlintest.specs.StringSpec
import io.micronaut.context.BeanContext
<<<<<<< HEAD
import org.junit.jupiter.api.Assertions.assertNull
import org.junit.jupiter.api.Test

class FieldNullableInjectionSpec {

    @Test
    fun testNullableFieldInjection() {
        val context = BeanContext.run()
        val b = context.getBean(B::class.java)
        assertNull(b.a)
=======

class FieldNullableInjectionSpec : StringSpec({

    "test nullable field injection" {
        val context = BeanContext.run()
        val b = context.getBean(B::class.java)

        b.a.shouldBeNull()
>>>>>>> 726f9ffa
    }

})<|MERGE_RESOLUTION|>--- conflicted
+++ resolved
@@ -18,18 +18,6 @@
 import io.kotlintest.matchers.types.shouldBeNull
 import io.kotlintest.specs.StringSpec
 import io.micronaut.context.BeanContext
-<<<<<<< HEAD
-import org.junit.jupiter.api.Assertions.assertNull
-import org.junit.jupiter.api.Test
-
-class FieldNullableInjectionSpec {
-
-    @Test
-    fun testNullableFieldInjection() {
-        val context = BeanContext.run()
-        val b = context.getBean(B::class.java)
-        assertNull(b.a)
-=======
 
 class FieldNullableInjectionSpec : StringSpec({
 
@@ -38,7 +26,6 @@
         val b = context.getBean(B::class.java)
 
         b.a.shouldBeNull()
->>>>>>> 726f9ffa
     }
 
 })