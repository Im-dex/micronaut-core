--- conflicted
+++ resolved
@@ -17,19 +17,13 @@
 
 import com.fasterxml.jackson.databind.JsonNode;
 import com.fasterxml.jackson.databind.ObjectMapper;
-import com.typesafe.netty.HandlerSubscriber;
 import com.typesafe.netty.http.HttpStreamsClientHandler;
 import com.typesafe.netty.http.StreamedHttpResponse;
 import io.micronaut.context.annotation.Parameter;
 import io.micronaut.context.annotation.Prototype;
 import io.micronaut.core.async.publisher.Publishers;
-import io.micronaut.core.async.subscriber.CompletionAwareSubscriber;
 import io.micronaut.core.beans.BeanMap;
 import io.micronaut.core.convert.ConversionService;
-<<<<<<< HEAD
-=======
-import io.micronaut.core.convert.exceptions.ConversionErrorException;
->>>>>>> 161bf9c7
 import io.micronaut.core.io.ResourceResolver;
 import io.micronaut.core.io.buffer.ByteBuffer;
 import io.micronaut.core.io.buffer.ByteBufferFactory;
@@ -46,12 +40,9 @@
 import io.micronaut.http.client.exceptions.ContentLengthExceededException;
 import io.micronaut.http.client.exceptions.HttpClientException;
 import io.micronaut.http.client.exceptions.HttpClientResponseException;
-<<<<<<< HEAD
+import io.micronaut.http.codec.CodecException;
 import io.micronaut.http.client.multipart.MultipartBody;
 import io.micronaut.http.client.ssl.NettyClientSslBuilder;
-=======
-import io.micronaut.http.codec.CodecException;
->>>>>>> 161bf9c7
 import io.micronaut.http.codec.MediaTypeCodec;
 import io.micronaut.http.codec.MediaTypeCodecRegistry;
 import io.micronaut.http.filter.ClientFilterChain;
@@ -83,7 +74,6 @@
 import io.netty.handler.timeout.ReadTimeoutHandler;
 import io.reactivex.*;
 import io.reactivex.disposables.Disposable;
-import io.reactivex.functions.Consumer;
 import io.reactivex.functions.Function;
 import org.reactivestreams.Publisher;
 import org.reactivestreams.Subscriber;
@@ -104,13 +94,11 @@
 import java.nio.charset.StandardCharsets;
 import java.time.Duration;
 import java.util.*;
-import java.util.concurrent.Callable;
 import java.util.concurrent.ThreadFactory;
 import java.util.concurrent.TimeUnit;
 import java.util.concurrent.atomic.AtomicBoolean;
 import java.util.concurrent.atomic.AtomicInteger;
 import java.util.concurrent.atomic.AtomicReference;
-import java.util.logging.Handler;
 
 /**
  * Default implementation of the {@link HttpClient} interface based on Netty
@@ -404,13 +392,8 @@
                                 if (f.isSuccess()) {
                                     Channel channel = f.channel();
 
-<<<<<<< HEAD
                                     NettyRequestWriter requestWriter = prepareRequest(requestWrapper.get(), requestURI);
                                     io.netty.handler.codec.http.HttpRequest nettyRequest = requestWriter.getNettyRequest();
-=======
-                                    io.netty.handler.codec.http.HttpRequest nettyRequest = prepareRequest(channel, requestWrapper.get(), requestURI);
-
->>>>>>> 161bf9c7
                                     ChannelPipeline pipeline = channel.pipeline();
                                     pipeline.remove(HANDLER_AGGREGATOR);
                                     pipeline.addLast(new SimpleChannelInboundHandler<StreamedHttpResponse>() {
@@ -488,7 +471,7 @@
                                         traceRequest(requestWrapper.get(), nettyRequest);
                                     }
 
-                                    requestWriter.write(channel);
+                                    requestWriter.writeAndClose(channel, emitter);
                                 } else {
                                     Throwable cause = f.cause();
                                     emitter.onError(
@@ -520,15 +503,6 @@
                                     .orElse(MediaType.APPLICATION_JSON_TYPE);
 
                             boolean permitsBody = io.micronaut.http.HttpMethod.permitsRequestBody(request.getMethod());
-<<<<<<< HEAD
-=======
-                            HttpRequest nettyRequest =
-                                    buildNettyRequest(
-                                            channel,
-                                            finalRequest,
-                                            requestContentType,
-                                            permitsBody);
->>>>>>> 161bf9c7
 
                             NettyClientHttpRequest clientHttpRequest = (NettyClientHttpRequest) finalRequest;
                             NettyRequestWriter requestWriter = buildNettyRequest(clientHttpRequest, requestContentType, permitsBody);
@@ -543,17 +517,8 @@
                                 traceRequest(finalRequest, nettyRequest);
                             }
 
-<<<<<<< HEAD
-                            addFullHttpResponseHandler(request, channel, completableFuture, bodyType);
-
-                            requestWriter.write(channel);
-
-                            closeChannelAsync(channel);
-
-=======
                             addFullHttpResponseHandler(request, channel, emitter, bodyType);
-                            writeAndCloseRequest(channel, nettyRequest, emitter);
->>>>>>> 161bf9c7
+                            requestWriter.writeAndClose(channel, emitter);
                         } catch (Exception e) {
                             emitter.onError(e);
                         }
@@ -783,13 +748,8 @@
         }
     }
 
-<<<<<<< HEAD
     protected NettyRequestWriter buildNettyRequest(
             io.micronaut.http.HttpRequest request,
-=======
-    protected io.netty.handler.codec.http.HttpRequest buildNettyRequest(
-            Channel channel, io.micronaut.http.HttpRequest request,
->>>>>>> 161bf9c7
             MediaType requestContentType, boolean permitsBody) throws HttpPostRequestEncoder.ErrorDataEncoderException {
         io.netty.handler.codec.http.HttpRequest nettyRequest;
         NettyClientHttpRequest clientHttpRequest = (NettyClientHttpRequest) request;
@@ -799,11 +759,11 @@
             boolean hasBody = body.isPresent();
             if (requestContentType.equals(MediaType.APPLICATION_FORM_URLENCODED_TYPE) && hasBody) {
                 Object bodyValue = body.get();
-                postRequestEncoder = buildFormDataRequest(clientHttpRequest.getNettyRequest((ByteBuf) null), bodyValue);
+                postRequestEncoder = buildFormDataRequest(clientHttpRequest, bodyValue);
                 nettyRequest = postRequestEncoder.finalizeRequest();
             } else if (requestContentType.equals(MediaType.MULTIPART_FORM_DATA_TYPE) && hasBody) {
                 Object bodyValue = body.get();
-                postRequestEncoder = buildMultipartRequest(clientHttpRequest.getNettyRequest((ByteBuf) null), bodyValue);
+                postRequestEncoder = buildMultipartRequest(clientHttpRequest, bodyValue);
                 nettyRequest = postRequestEncoder.finalizeRequest();
             } else {
                 ByteBuf bodyContent = null;
@@ -869,7 +829,7 @@
                         nettyRequest = clientHttpRequest.getStreamedRequest(
                                 requestBodyPublisher
                         );
-                        return nettyRequest;
+                        return new NettyRequestWriter(nettyRequest, null);
                     }
                     else if (bodyValue instanceof CharSequence) {
                         bodyContent = charSequenceToByteBuf((CharSequence) bodyValue, requestContentType);
@@ -882,11 +842,7 @@
                         bodyContent = ConversionService.SHARED.convert(bodyValue, ByteBuf.class).orElse(null);
                     }
                 }
-<<<<<<< HEAD
-                nettyRequest = clientHttpRequest.getNettyRequest(bodyContent);
-=======
                 nettyRequest = clientHttpRequest.getFullRequest(bodyContent);
->>>>>>> 161bf9c7
             }
         } else {
             nettyRequest = clientHttpRequest.getFullRequest(null);
@@ -894,8 +850,6 @@
         return new NettyRequestWriter(nettyRequest, postRequestEncoder);
     }
 
-<<<<<<< HEAD
-=======
     private ByteBuf charSequenceToByteBuf(CharSequence bodyValue, MediaType requestContentType) {
         CharSequence charSequence = bodyValue;
         return byteBufferFactory.copiedBuffer(
@@ -906,7 +860,6 @@
     }
 
 
->>>>>>> 161bf9c7
     protected <I> void prepareHttpHeaders(URI requestURI, io.micronaut.http.HttpRequest<I> request, io.netty.handler.codec.http.HttpRequest nettyRequest, boolean permitsBody) {
         HttpHeaders headers = nettyRequest.headers();
         headers.set(HttpHeaderNames.HOST, requestURI.getHost());
@@ -929,9 +882,6 @@
         }
     }
 
-<<<<<<< HEAD
-    private <O> void addFullHttpResponseHandler(io.micronaut.http.HttpRequest<?> request, Channel channel, CompletableFuture<io.micronaut.http.HttpResponse<O>> completableFuture, io.micronaut.core.type.Argument<O> bodyType) {
-=======
     private void writeAndCloseRequest(Channel channel, HttpRequest nettyRequest, FlowableEmitter<?> emitter) {
         channel.writeAndFlush(nettyRequest).addListener(f -> {
             try {
@@ -946,7 +896,6 @@
     }
 
     private <O> void addFullHttpResponseHandler(io.micronaut.http.HttpRequest<?> request, Channel channel, Emitter<io.micronaut.http.HttpResponse<O>> emitter, io.micronaut.core.type.Argument<O> bodyType) {
->>>>>>> 161bf9c7
         channel.pipeline().addLast(new SimpleChannelInboundHandler<FullHttpResponse>() {
 
             AtomicBoolean complete = new AtomicBoolean(false);
@@ -1058,14 +1007,9 @@
         };
     }
 
-<<<<<<< HEAD
-    private HttpPostRequestEncoder buildFormDataRequest(io.netty.handler.codec.http.HttpRequest request, Object bodyValue) throws HttpPostRequestEncoder.ErrorDataEncoderException {
-        HttpPostRequestEncoder postRequestEncoder = new HttpPostRequestEncoder(request, false);
-
-=======
-    private io.netty.handler.codec.http.HttpRequest buildFormDataRequest(NettyClientHttpRequest clientHttpRequest, Object bodyValue) throws HttpPostRequestEncoder.ErrorDataEncoderException {
+    private HttpPostRequestEncoder buildFormDataRequest(NettyClientHttpRequest clientHttpRequest, Object bodyValue) throws HttpPostRequestEncoder.ErrorDataEncoderException {
         HttpPostRequestEncoder postRequestEncoder = new HttpPostRequestEncoder(clientHttpRequest.getFullRequest(null), false);
->>>>>>> 161bf9c7
+
         Object requestBody = bodyValue;
         Map<String, Object> formData;
         if (requestBody instanceof Map) {
@@ -1085,8 +1029,9 @@
         return postRequestEncoder;
     }
 
-    private HttpPostRequestEncoder buildMultipartRequest(io.netty.handler.codec.http.HttpRequest request, Object bodyValue) throws HttpPostRequestEncoder.ErrorDataEncoderException {
+    private HttpPostRequestEncoder buildMultipartRequest(NettyClientHttpRequest clientHttpRequest, Object bodyValue) throws HttpPostRequestEncoder.ErrorDataEncoderException {
         HttpDataFactory factory = new DefaultHttpDataFactory(DefaultHttpDataFactory.MINSIZE);
+        io.netty.handler.codec.http.HttpRequest request = clientHttpRequest.getFullRequest(null);
         HttpPostRequestEncoder postRequestEncoder = new HttpPostRequestEncoder(factory, request, true);
         if (bodyValue instanceof MultipartBody.Builder) {
             bodyValue = ((MultipartBody.Builder) bodyValue).build();
@@ -1146,29 +1091,15 @@
         );
     }
 
-<<<<<<< HEAD
     private <I> NettyRequestWriter prepareRequest(io.micronaut.http.HttpRequest<I> request, URI requestURI) throws HttpPostRequestEncoder.ErrorDataEncoderException {
-=======
-    private <I> io.netty.handler.codec.http.HttpRequest prepareRequest(Channel channel, io.micronaut.http.HttpRequest<I> request, URI requestURI) throws HttpPostRequestEncoder.ErrorDataEncoderException {
->>>>>>> 161bf9c7
         MediaType requestContentType = request
                 .getContentType()
                 .orElse(MediaType.APPLICATION_JSON_TYPE);
 
         boolean permitsBody = io.micronaut.http.HttpMethod.permitsRequestBody(request.getMethod());
-<<<<<<< HEAD
         NettyClientHttpRequest clientHttpRequest = (NettyClientHttpRequest) request;
         NettyRequestWriter requestWriter = buildNettyRequest(clientHttpRequest, requestContentType, permitsBody);
         io.netty.handler.codec.http.HttpRequest nettyRequest = requestWriter.getNettyRequest();
-=======
-        io.netty.handler.codec.http.HttpRequest nettyRequest =
-                buildNettyRequest(
-                        channel, request,
-                        requestContentType,
-                        permitsBody);
-
-
->>>>>>> 161bf9c7
         prepareHttpHeaders(requestURI, request, nettyRequest, permitsBody);
         return requestWriter;
     }
@@ -1245,8 +1176,6 @@
                 }
             });
             p.addLast(HANDLER_STREAM, new HttpStreamsClientHandler());
-
-            // to be used since huge file transfer
         }
     }
 
@@ -1260,16 +1189,31 @@
             this.encoder = encoder;
         }
 
-        void write(Channel channel) {
+        void writeAndClose(Channel channel, FlowableEmitter<?> emitter) {
+            ChannelFuture channelFuture;
             if (encoder != null && encoder.isChunked()) {
                 channel.pipeline().replace(HANDLER_STREAM, HANDLER_CHUNK, new ChunkedWriteHandler());
                 channel.write(nettyRequest);
-                channel.write(encoder);
-                channel.flush();
-                encoder.cleanFiles();
+                channelFuture = channel.writeAndFlush(encoder);
             } else {
-                channel.writeAndFlush(nettyRequest);
-            }
+                channelFuture = channel.writeAndFlush(nettyRequest);
+            }
+            closeChannel(channel, emitter, channelFuture);
+        }
+
+        private void closeChannel(Channel channel, FlowableEmitter<?> emitter, ChannelFuture channelFuture) {
+            channelFuture.addListener(f -> {
+                try {
+                    if(!f.isSuccess()) {
+                        emitter.onError(f.cause());
+                    }
+                } finally {
+                    if (encoder != null) {
+                        encoder.cleanFiles();
+                    }
+                    closeChannelAsync(channel);
+                }
+            });
         }
 
         HttpRequest getNettyRequest() {
