/*
 * Copyright 2017-2019 original authors
 *
 * Licensed under the Apache License, Version 2.0 (the "License");
 * you may not use this file except in compliance with the License.
 * You may obtain a copy of the License at
 *
 * http://www.apache.org/licenses/LICENSE-2.0
 *
 * Unless required by applicable law or agreed to in writing, software
 * distributed under the License is distributed on an "AS IS" BASIS,
 * WITHOUT WARRANTIES OR CONDITIONS OF ANY KIND, either express or implied.
 * See the License for the specific language governing permissions and
 * limitations under the License.
 */
package io.micronaut.annotation.processing;

import io.micronaut.aop.Adapter;
import io.micronaut.aop.Interceptor;
import io.micronaut.aop.Introduction;
import io.micronaut.aop.writer.AopProxyWriter;
import io.micronaut.context.annotation.*;
import io.micronaut.core.annotation.*;
import io.micronaut.core.bind.annotation.Bindable;
import io.micronaut.core.naming.NameUtils;
import io.micronaut.core.reflect.ClassUtils;
import io.micronaut.core.util.ArrayUtils;
import io.micronaut.core.util.CollectionUtils;
import io.micronaut.core.util.StringUtils;
import io.micronaut.core.value.OptionalValues;
import io.micronaut.inject.annotation.AbstractAnnotationMetadataBuilder;
import io.micronaut.inject.annotation.AnnotationMetadataHierarchy;
import io.micronaut.inject.annotation.AnnotationMetadataReference;
import io.micronaut.inject.annotation.DefaultAnnotationMetadata;
import io.micronaut.inject.configuration.ConfigurationMetadata;
import io.micronaut.inject.configuration.ConfigurationMetadataWriter;
import io.micronaut.inject.configuration.PropertyMetadata;
import io.micronaut.inject.processing.JavaModelUtils;
import io.micronaut.inject.processing.ProcessedTypes;
import io.micronaut.inject.writer.BeanDefinitionReferenceWriter;
import io.micronaut.inject.writer.BeanDefinitionVisitor;
import io.micronaut.inject.writer.BeanDefinitionWriter;
import io.micronaut.inject.writer.ExecutableMethodWriter;

import edu.umd.cs.findbugs.annotations.Nullable;
import javax.annotation.processing.ProcessingEnvironment;
import javax.annotation.processing.RoundEnvironment;
import javax.annotation.processing.SupportedOptions;
import javax.inject.Inject;
import javax.inject.Named;
import javax.inject.Provider;
import javax.inject.Scope;
import javax.lang.model.element.AnnotationValue;
import javax.lang.model.element.*;
import javax.lang.model.type.*;
import javax.lang.model.util.ElementFilter;
import javax.lang.model.util.ElementScanner8;
import java.io.IOException;
import java.lang.annotation.Annotation;
import java.time.Duration;
import java.util.*;
import java.util.concurrent.TimeUnit;
import java.util.concurrent.atomic.AtomicInteger;
import java.util.function.Predicate;
import java.util.stream.Collectors;
import java.util.stream.Stream;

import static javax.lang.model.element.ElementKind.*;
import static javax.lang.model.type.TypeKind.ARRAY;

/**
 * <p>The core annotation processor used to generate bean definitions and power AOP for Micronaut.</p>
 *
 * <p>Each dependency injection candidate is visited and {@link BeanDefinitionWriter} is used to produce byte code via ASM.
 * Each bean results in a instanceof {@link io.micronaut.inject.BeanDefinition}</p>
 *
 * @author Graeme Rocher
 * @author Dean Wette
 * @since 1.0
 */
@Internal
@SupportedOptions({AbstractInjectAnnotationProcessor.MICRONAUT_PROCESSING_INCREMENTAL, AbstractInjectAnnotationProcessor.MICRONAUT_PROCESSING_ANNOTATIONS})
public class BeanDefinitionInjectProcessor extends AbstractInjectAnnotationProcessor {

    private static final String AROUND_TYPE = "io.micronaut.aop.Around";
    private static final String INTRODUCTION_TYPE = "io.micronaut.aop.Introduction";
    private static final String[] ANNOTATION_STEREOTYPES = new String[]{
            ProcessedTypes.POST_CONSTRUCT,
            ProcessedTypes.PRE_DESTROY,
            "javax.inject.Inject",
            "javax.inject.Qualifier",
            "javax.inject.Singleton",
            "io.micronaut.context.annotation.Bean",
            "io.micronaut.context.annotation.Replaces",
            "io.micronaut.context.annotation.Value",
            "io.micronaut.context.annotation.Property",
            "io.micronaut.context.annotation.Executable",
            AROUND_TYPE,
            INTRODUCTION_TYPE
    };
    private static final String ANN_CONSTRAINT = "javax.validation.Constraint";
    private static final String ANN_VALID = "javax.validation.Valid";
    private static final Predicate<AnnotationMetadata> IS_CONSTRAINT = am ->
            am.hasStereotype(ANN_CONSTRAINT) || am.hasStereotype(ANN_VALID);
    private static final String ANN_CONFIGURATION_ADVICE = "io.micronaut.runtime.context.env.ConfigurationAdvice";
    private static final String ANN_VALIDATED = "io.micronaut.validation.Validated";

    private JavaConfigurationMetadataBuilder metadataBuilder;
    private Set<String> beanDefinitions;
    private Set<String> processed = new HashSet<>();
    private boolean processingOver;

    @Override
    public final synchronized void init(ProcessingEnvironment processingEnv) {
        super.init(processingEnv);
        this.metadataBuilder = new JavaConfigurationMetadataBuilder(elementUtils, typeUtils, annotationUtils);
        this.beanDefinitions = new LinkedHashSet<>();
    }

    @Override
    public final boolean process(Set<? extends TypeElement> annotations, RoundEnvironment roundEnv) {
        processingOver = roundEnv.processingOver();
            
        annotations = annotations
                .stream()
                .filter(ann -> !ann.getQualifiedName().toString().equals(AnnotationUtil.KOTLIN_METADATA))
                .filter(ann ->
                        annotationUtils.hasStereotype(ann, ANNOTATION_STEREOTYPES) || AbstractAnnotationMetadataBuilder.isAnnotationMapped(ann.getQualifiedName().toString()))
                .collect(Collectors.toSet());

        if (!annotations.isEmpty()) {
            TypeElement groovyObjectTypeElement = elementUtils.getTypeElement("groovy.lang.GroovyObject");
            TypeMirror groovyObjectType = groovyObjectTypeElement != null ? groovyObjectTypeElement.asType() : null;
            // accumulate all the class elements for all annotated elements
            annotations.forEach(annotation -> roundEnv.getElementsAnnotatedWith(annotation)
                    .stream()
                    // filtering annotation definitions, which are not processed
                    .filter(element -> element.getKind() != ANNOTATION_TYPE)
                    .forEach(element -> {
                        TypeElement typeElement = modelUtils.classElementFor(element);

                        if (element.getKind() == ENUM) {
                            error(element, "Enum types cannot be defined as beans");
                            return;
                        }
                        // skip Groovy code, handled by InjectTransform. Required for GroovyEclipse compiler
                        if (typeElement == null || (groovyObjectType != null && typeUtils.isAssignable(typeElement.asType(), groovyObjectType))) {
                            return;
                        }

                        String name = typeElement.getQualifiedName().toString();
                        if (!beanDefinitions.contains(name)) {
                            if (!processed.contains(name) && !name.endsWith(BeanDefinitionVisitor.PROXY_SUFFIX)) {
                                boolean isInterface = JavaModelUtils.resolveKind(typeElement, ElementKind.INTERFACE).isPresent();
                                if (!isInterface) {
                                    beanDefinitions.add(name);
                                } else {
                                    if (annotationUtils.hasStereotype(typeElement, INTRODUCTION_TYPE) || annotationUtils.hasStereotype(typeElement, ConfigurationReader.class)) {
                                        beanDefinitions.add(name);
                                    }
                                }
                            }
                        }
                    }));
        }

        // remove already processed in previous round
        for (String name : processed) {
            beanDefinitions.remove(name);
        }

        // process remaining
        int count = beanDefinitions.size();
        if (count > 0) {
            note("Creating bean classes for %s type elements", count);
            beanDefinitions.forEach(className -> {
                if (processed.add(className)) {
                    final TypeElement refreshedClassElement = elementUtils.getTypeElement(className);
                    try {
                        final AnnBeanElementVisitor visitor = new AnnBeanElementVisitor(refreshedClassElement);
                        refreshedClassElement.accept(visitor, className);
                        visitor.getBeanDefinitionWriters().forEach((name, writer) -> {
                            String beanDefinitionName = writer.getBeanDefinitionName();
                            if (processed.add(beanDefinitionName)) {
                                processBeanDefinitions(refreshedClassElement, writer);
                            }
                        });
                    } catch (PostponeToNextRoundException e) {
                        processed.remove(className);
                    }
                }
            });
            AnnotationUtils.invalidateCache();
        }

        /*
        Since the underlying Filer expects us to write only once into a file we need to make sure it happens in the last
        processing round.
        */
        if (processingOver) {
            try {
                writeConfigurationMetadata();
                writeBeanDefinitionsToMetaInf();
            } finally {
                AnnotationUtils.invalidateCache();
                AbstractAnnotationMetadataBuilder.clearMutated();
            }
        }

        return false;
    }

    private void writeConfigurationMetadata() {
        if (metadataBuilder.hasMetadata()) {
            ServiceLoader<ConfigurationMetadataWriter> writers = ServiceLoader.load(ConfigurationMetadataWriter.class, getClass().getClassLoader());

            try {
                for (ConfigurationMetadataWriter writer : writers) {
                    try {
                        writer.write(metadataBuilder, classWriterOutputVisitor);
                    } catch (IOException e) {
                        error("Error occurred writing configuration metadata: %s", e.getMessage());
                    }
                }
            } catch (ServiceConfigurationError e) {
                warning("Unable to load ConfigurationMetadataWriter due to : %s", e.getMessage());
            }
        }
    }

    /**
     * Writes {@link io.micronaut.inject.BeanDefinitionReference} into /META-INF/services/io.micronaut.inject.BeanDefinitionReference.
     */
    private void writeBeanDefinitionsToMetaInf() {
        try {
            classWriterOutputVisitor.finish();
        } catch (Exception e) {
            String message = e.getMessage();
            error("Error occurred writing META-INF files: %s", message != null ? message : e);
        }
    }

    private void processBeanDefinitions(TypeElement beanClassElement, BeanDefinitionVisitor beanDefinitionWriter) {
        try {
            beanDefinitionWriter.visitBeanDefinitionEnd();
            beanDefinitionWriter.accept(classWriterOutputVisitor);

            String beanDefinitionName = beanDefinitionWriter.getBeanDefinitionName();
            String beanTypeName = beanDefinitionWriter.getBeanTypeName();

            List<? extends TypeMirror> interfaces = beanClassElement.getInterfaces();
            for (TypeMirror anInterface : interfaces) {

                if (anInterface instanceof DeclaredType) {
                    DeclaredType declaredType = (DeclaredType) anInterface;
                    Element element = declaredType.asElement();
                    if (element instanceof TypeElement) {
                        TypeElement te = (TypeElement) element;
                        String name = te.getQualifiedName().toString();
                        if (Provider.class.getName().equals(name)) {
                            List<? extends TypeMirror> typeArguments = declaredType.getTypeArguments();
                            if (!typeArguments.isEmpty()) {
                                beanTypeName = genericUtils.resolveTypeReference(typeArguments.get(0)).toString();
                            }
                        }
                    }
                }
            }

            AnnotationMetadata annotationMetadata = beanDefinitionWriter.getAnnotationMetadata();
            BeanDefinitionReferenceWriter beanDefinitionReferenceWriter =
                    new BeanDefinitionReferenceWriter(beanTypeName, beanDefinitionName, annotationMetadata);
            beanDefinitionReferenceWriter.setRequiresMethodProcessing(beanDefinitionWriter.requiresMethodProcessing());

            String className = beanDefinitionReferenceWriter.getBeanDefinitionQualifiedClassName();
            processed.add(className);
            beanDefinitionReferenceWriter.setContextScope(
                    annotationUtils.hasStereotype(beanClassElement, Context.class));

            beanDefinitionReferenceWriter.accept(classWriterOutputVisitor);
        } catch (IOException e) {
            // raise a compile error
            String message = e.getMessage();
            error("Unexpected error: %s", message != null ? message : e.getClass().getSimpleName());
        }
    }

    private String getPropertyMetadataTypeReference(TypeMirror valueType) {
        if (modelUtils.isOptional(valueType)) {
            return genericUtils.getFirstTypeArgument(valueType)
                    .map(typeMirror -> modelUtils.resolveTypeName(typeMirror))
                    .orElseGet(() -> modelUtils.resolveTypeName(valueType));
        } else {
            return modelUtils.resolveTypeName(valueType);
        }
    }

    private AnnotationMetadata addPropertyMetadata(AnnotationMetadata annotationMetadata, VariableElement element, String propertyName) {
        final PropertyMetadata pm = metadataBuilder.visitProperty(
                getPropertyMetadataTypeReference(element.asType()),
                propertyName, null, null
        );
        return addPropertyMetadata(annotationMetadata, pm);
    }

    private AnnotationMetadata addPropertyMetadata(AnnotationMetadata annotationMetadata, PropertyMetadata propertyMetadata) {
        return DefaultAnnotationMetadata.mutateMember(
                annotationMetadata,
                PropertySource.class.getName(),
                AnnotationMetadata.VALUE_MEMBER,
                Collections.singletonList(
                        new io.micronaut.core.annotation.AnnotationValue(
                                Property.class.getName(),
                                Collections.singletonMap(
                                        "name",
                                        propertyMetadata.getPath()
                                )
                        )
                )
        );
    }

    private AnnotationMetadata addAnnotation(AnnotationMetadata annotationMetadata, String annotation) {
        final JavaAnnotationMetadataBuilder metadataBuilder = javaVisitorContext.getAnnotationUtils().newAnnotationBuilder();
        annotationMetadata = metadataBuilder.annotate(
                annotationMetadata,
                io.micronaut.core.annotation.AnnotationValue.builder(annotation).build());
        return annotationMetadata;
    }

    /**
     * Annotation Bean element visitor.
     */
    class AnnBeanElementVisitor extends ElementScanner8<Object, Object> {
        private final TypeElement concreteClass;
        private final AnnotationMetadata concreteClassMetadata;
        private final Map<Name, BeanDefinitionVisitor> beanDefinitionWriters;
        private final boolean isConfigurationPropertiesType;
        private final boolean isFactoryType;
        private final boolean isExecutableType;
        private final boolean isAopProxyType;
        private final OptionalValues<Boolean> aopSettings;
        private final boolean isDeclaredBean;
        private ConfigurationMetadata configurationMetadata;
        private ExecutableElementParamInfo constructorParameterInfo;
        private AtomicInteger adaptedMethodIndex = new AtomicInteger(0);
        private AtomicInteger factoryMethodIndex = new AtomicInteger(0);
        private Set<Name> visitedTypes = new HashSet<>();

        /**
         * @param concreteClass The {@link TypeElement}
         */
        AnnBeanElementVisitor(TypeElement concreteClass) {
            this.concreteClass = concreteClass;
            this.concreteClassMetadata = annotationUtils.getAnnotationMetadata(concreteClass);
            beanDefinitionWriters = new LinkedHashMap<>();
            this.isFactoryType = concreteClassMetadata.hasStereotype(Factory.class);
            this.isConfigurationPropertiesType = concreteClassMetadata.hasDeclaredStereotype(ConfigurationReader.class) || concreteClassMetadata.hasDeclaredStereotype(EachProperty.class);
            this.isAopProxyType = concreteClassMetadata.hasStereotype(AROUND_TYPE) && !modelUtils.isAbstract(concreteClass);
            this.aopSettings = isAopProxyType ? concreteClassMetadata.getValues(AROUND_TYPE, Boolean.class) : OptionalValues.empty();
            ExecutableElement constructor = modelUtils.concreteConstructorFor(concreteClass, annotationUtils);
            this.constructorParameterInfo = populateParameterData(null, constructor, Collections.emptyMap());
            this.isExecutableType = isAopProxyType || concreteClassMetadata.hasStereotype(Executable.class);
            this.isDeclaredBean = isExecutableType || isConfigurationPropertiesType || isFactoryType || concreteClassMetadata.hasStereotype(Scope.class) || concreteClassMetadata.hasStereotype(DefaultScope.class) || constructorParameterInfo.getAnnotationMetadata().hasStereotype(Inject.class);
        }

        /**
         * @return The {@link TypeElement}
         */
        TypeElement getConcreteClass() {
            return concreteClass;
        }

        /**
         * @return The bean definition writers
         */
        Map<Name, BeanDefinitionVisitor> getBeanDefinitionWriters() {
            return beanDefinitionWriters;
        }

        @Override
        public Object visitType(TypeElement classElement, Object o) {
            Name classElementQualifiedName = classElement.getQualifiedName();
            if (visitedTypes.contains(classElementQualifiedName)) {
                // bail out if already visited
                return o;
            }
            boolean isInterface = JavaModelUtils.isInterface(classElement);
            visitedTypes.add(classElementQualifiedName);
            AnnotationMetadata typeAnnotationMetadata = annotationUtils.getAnnotationMetadata(classElement);
            if (isConfigurationPropertiesType) {

                // TODO: populate documentation
                this.configurationMetadata = metadataBuilder.visitProperties(
                        concreteClass,
                        null
                );
                if (isInterface) {
                    typeAnnotationMetadata = addAnnotation(
                            typeAnnotationMetadata,
                            ANN_CONFIGURATION_ADVICE
                    );
                }
            }

            if (typeAnnotationMetadata.hasStereotype(INTRODUCTION_TYPE)) {
                AopProxyWriter aopProxyWriter = createIntroductionAdviceWriter(classElement);
                ExecutableElement constructor = JavaModelUtils.resolveKind(classElement, ElementKind.CLASS).isPresent() ? modelUtils.concreteConstructorFor(classElement, annotationUtils) : null;
                ExecutableElementParamInfo constructorData = constructor != null ? populateParameterData(null, constructor, Collections.emptyMap()) : null;

                if (constructorData != null) {
                    aopProxyWriter.visitBeanDefinitionConstructor(
                            constructorData.getAnnotationMetadata(),
                            constructorData.isRequiresReflection(),
                            constructorData.getParameters(),
                            constructorData.getParameterMetadata(),
                            constructorData.getGenericTypes()
                    );
                } else {
                    aopProxyWriter.visitBeanDefinitionConstructor(
                            AnnotationMetadata.EMPTY_METADATA,
                            false
                    );
                }
                beanDefinitionWriters.put(classElementQualifiedName, aopProxyWriter);
                visitIntroductionAdviceInterface(classElement, typeAnnotationMetadata, aopProxyWriter);


                if (!isInterface) {

                    List<? extends Element> elements = classElement.getEnclosedElements().stream()
                            // already handled the public ctor
                            .filter(element -> element.getKind() != CONSTRUCTOR)
                            .collect(Collectors.toList());
                    return scan(elements, o);
                } else {
                    return null;
                }

            } else {
                Element enclosingElement = classElement.getEnclosingElement();
                // don't process inner class unless this is the visitor for it
                final Name qualifiedName = concreteClass.getQualifiedName();
                if (!JavaModelUtils.isClass(enclosingElement) ||
                        qualifiedName.equals(classElementQualifiedName)) {

                    if (qualifiedName.equals(classElementQualifiedName)) {
                        final boolean isBean = isAopProxyType ||
                                isConfigurationPropertiesType ||
                                typeAnnotationMetadata.hasStereotype(ANNOTATION_STEREOTYPES) ||
                                (constructorParameterInfo.getAnnotationMetadata().hasStereotype(Inject.class));

                        if (isBean) {
                            // we know this class has supported annotations so we need a beandef writer for it
                            PackageElement packageElement = elementUtils.getPackageOf(classElement);
                            if (packageElement.isUnnamed()) {
                                error(classElement, "Micronaut beans cannot be in the default package");
                                return null;
                            }
                            BeanDefinitionVisitor beanDefinitionWriter = getOrCreateBeanDefinitionWriter(classElement, qualifiedName);

                            if (isAopProxyType) {

                                if (modelUtils.isFinal(classElement)) {
                                    error(classElement, "Cannot apply AOP advice to final class. Class must be made non-final to support proxying: " + classElement);
                                    return null;
                                }
                                Object[] interceptorTypes = annotationUtils.getAnnotationMetadata(concreteClass)
                                        .getAnnotationNamesByStereotype(AROUND_TYPE)
                                        .toArray();
                                resolveAopProxyWriter(
                                        beanDefinitionWriter,
                                        aopSettings,
                                        false,
                                        this.constructorParameterInfo,
                                        interceptorTypes);
                            }
                        } else {
                            if (modelUtils.isAbstract(classElement)) {
                                return null;
                            }
                        }
                    }

                    List<? extends Element> elements = classElement
                            .getEnclosedElements()
                            .stream()
                            // already handled the public ctor
                            .filter(element -> element.getKind() != CONSTRUCTOR)
                            .collect(Collectors.toList());

                    if (isConfigurationPropertiesType) {
                        // handle non @Inject, @Value fields as config properties
                        List<? extends Element> members = elementUtils.getAllMembers(classElement);
                        ElementFilter.fieldsIn(members).forEach(
                                field -> {
                                    AnnotationMetadata fieldAnnotationMetadata = annotationUtils.getAnnotationMetadata(field);
                                    boolean isConfigBuilder = fieldAnnotationMetadata.hasStereotype(ConfigurationBuilder.class);
                                    if (modelUtils.isStatic(field)) {
                                        return;
                                    }
                                    // its common for builders to be initialized, so allow final
                                    if (!modelUtils.isFinal(field) || isConfigBuilder) {
                                        visitConfigurationProperty(field, fieldAnnotationMetadata);
                                    }
                                }
                        );
                        ElementFilter.methodsIn(members).forEach(method -> {
                            boolean isCandidateMethod = !modelUtils.isStatic(method) &&
                                    !modelUtils.isPrivate(method) &&
                                    !modelUtils.isAbstract(method);
                            if (isCandidateMethod) {
                                Element e = method.getEnclosingElement();
                                if (e instanceof TypeElement && !e.equals(classElement)) {
                                    String methodName = method.getSimpleName().toString();
                                    if (method.getParameters().size() == 1 &&
                                            NameUtils.isSetterName(methodName)) {
                                        visitConfigurationPropertySetter(method);
                                    } else if (NameUtils.isGetterName(methodName)) {
                                        BeanDefinitionVisitor writer = getOrCreateBeanDefinitionWriter(concreteClass, concreteClass.getQualifiedName());
                                        if (!writer.isValidated() && annotationUtils.hasStereotype(method, "javax.validation.Constraint")) {
                                            writer.setValidated(true);
                                        }
                                    }
                                }
                            }
                        });
                    } else {
                        TypeElement superClass = modelUtils.superClassFor(classElement);
                        if (superClass != null && !modelUtils.isObjectClass(superClass)) {
                            superClass.accept(this, o);
                        }
                    }

                    return scan(elements, o);
                } else {
                    return null;
                }
            }
        }

        /**
         * Gets or creates a bean definition writer.
         *
         * @param classElement  The class element
         * @param qualifiedName The name
         * @return The writer
         */
        public BeanDefinitionVisitor getOrCreateBeanDefinitionWriter(TypeElement classElement, Name qualifiedName) {
            BeanDefinitionVisitor beanDefinitionWriter = beanDefinitionWriters.get(qualifiedName);
            if (beanDefinitionWriter == null) {

                beanDefinitionWriter = createBeanDefinitionWriterFor(classElement);
                Name proxyKey = createProxyKey(beanDefinitionWriter.getBeanDefinitionName());
                beanDefinitionWriters.put(qualifiedName, beanDefinitionWriter);


                BeanDefinitionVisitor proxyWriter = beanDefinitionWriters.get(proxyKey);
                final AnnotationMetadata annotationMetadata = new AnnotationMetadataHierarchy(
                        concreteClassMetadata,
                        constructorParameterInfo.getAnnotationMetadata()
                );
                if (proxyWriter != null) {
                    proxyWriter.visitBeanDefinitionConstructor(
                            annotationMetadata,
                            constructorParameterInfo.isRequiresReflection(),
                            constructorParameterInfo.getParameters(),
                            constructorParameterInfo.getParameterMetadata(),
                            constructorParameterInfo.getGenericTypes());
                }

                beanDefinitionWriter.visitBeanDefinitionConstructor(
                        annotationMetadata,
                        constructorParameterInfo.isRequiresReflection(),
                        constructorParameterInfo.getParameters(),
                        constructorParameterInfo.getParameterMetadata(),
                        constructorParameterInfo.getGenericTypes());

                if (constructorParameterInfo.isValidated()) {
                    beanDefinitionWriter.setValidated(true);
                }
            }
            return beanDefinitionWriter;
        }

        private void visitIntroductionAdviceInterface(TypeElement classElement, AnnotationMetadata typeAnnotationMetadata, AopProxyWriter aopProxyWriter) {
            String introductionTypeName = classElement.getQualifiedName().toString();
            final boolean isConfigProps = typeAnnotationMetadata.hasAnnotation(ANN_CONFIGURATION_ADVICE);
            if (isConfigProps) {
                metadataBuilder.visitProperties(
                        classElement,
                        null
                );
            }
            classElement.asType().accept(new PublicAbstractMethodVisitor<Object, AopProxyWriter>(classElement, modelUtils, elementUtils) {

                @Override
                protected boolean isAcceptableMethod(ExecutableElement executableElement) {
                    return super.isAcceptableMethod(executableElement) || annotationUtils.getAnnotationMetadata(executableElement).hasDeclaredStereotype(AROUND_TYPE);
                }

                @Override
                protected void accept(DeclaredType type, Element element, AopProxyWriter aopProxyWriter) {
                    ExecutableElement method = (ExecutableElement) element;
                    final boolean isAbstract = modelUtils.isAbstract(method);

                    Map<String, Object> boundTypes = genericUtils.resolveBoundTypes(type);
                    ExecutableElementParamInfo params = populateParameterData(introductionTypeName, method, boundTypes);
                    Object owningType = modelUtils.resolveTypeReference(method.getEnclosingElement());
                    if (owningType == null) {
                        throw new IllegalStateException("Owning type cannot be null");
                    }
                    TypeMirror returnTypeMirror = method.getReturnType();
                    final Object returnType = modelUtils.resolveTypeReference(returnTypeMirror);
                    Object resolvedReturnType = genericUtils.resolveTypeReference(returnTypeMirror, boundTypes);
                    Map<String, Object> returnTypeGenerics = genericUtils.resolveGenericTypes(returnTypeMirror, boundTypes);

                    String methodName = method.getSimpleName().toString();
                    Map<String, Object> methodParameters = params.getParameters();
                    Map<String, Object> genericParameters = params.getGenericParameters();
                    Map<String, AnnotationMetadata> parameterAnnotationMetadata = params.getParameterMetadata();
                    Map<String, Map<String, Object>> methodGenericTypes = params.getGenericTypes();
                    AnnotationMetadata annotationMetadata;

                    if (annotationUtils.isAnnotated(introductionTypeName, method) || JavaAnnotationMetadataBuilder.hasAnnotation(method, Override.class)) {
                        annotationMetadata = annotationUtils.newAnnotationBuilder().buildForParent(introductionTypeName, classElement, method);
                    } else {
                        annotationMetadata = new AnnotationMetadataReference(
                                aopProxyWriter.getBeanDefinitionName() + BeanDefinitionReferenceWriter.REF_SUFFIX,
                                typeAnnotationMetadata
                        );
                    }

                    if (!annotationMetadata.hasStereotype(ANN_VALIDATED) &&
                            isDeclaredBean &&
                            params.getParameterMetadata().values().stream().anyMatch(IS_CONSTRAINT)) {
                        annotationMetadata = addAnnotation(annotationMetadata, ANN_VALIDATED);
                    }

                    if (isConfigProps) {
                        if (isAbstract) {

                            if (!aopProxyWriter.isValidated()) {
                                aopProxyWriter.setValidated(IS_CONSTRAINT.test(annotationMetadata));
                            }

                            if (!NameUtils.isGetterName(methodName)) {
                                error(classElement, "Only getter methods are allowed on @ConfigurationProperties interfaces: " + method);
                                return;
                            }

                            if (!methodParameters.isEmpty()) {
                                error(classElement, "Only zero argument getter methods are allowed on @ConfigurationProperties interfaces: " + method);
                                return;
                            }

                            String docComment = elementUtils.getDocComment(method);
                            final String propertyName = NameUtils.getPropertyNameForGetter(methodName);
                            final String propertyType = getPropertyMetadataTypeReference(returnTypeMirror);

                            if ("void".equals(propertyType)) {
                                error(classElement, "Getter methods must return a value @ConfigurationProperties interfaces: " + method);
                                return;
                            }
                            final PropertyMetadata propertyMetadata = metadataBuilder.visitProperty(
                                    classElement,
                                    classElement,
                                    propertyType,
                                    propertyName,
                                    docComment,
                                    annotationMetadata.stringValue(Bindable.class, "defaultValue").orElse(null)
                            );
                            annotationMetadata = addPropertyMetadata(
                                    annotationMetadata,
                                    propertyMetadata
                            );

                            final TypeElement typeElement = !ClassUtils.isJavaBasicType(propertyType) ? resolveTypeElement(returnTypeMirror) : null;
                            final AnnotationValueBuilder<Annotation> builder = io.micronaut.core.annotation.AnnotationValue.builder(ANN_CONFIGURATION_ADVICE);
                            if (typeElement != null && annotationUtils.hasStereotype(typeElement, Scope.class)) {
                                builder.member("bean", true);
                            }
                            if (typeAnnotationMetadata.hasStereotype(EachProperty.class)) {
                                builder.member("iterable", true);
                            }

                            final JavaAnnotationMetadataBuilder metadataBuilder = javaVisitorContext.getAnnotationUtils().newAnnotationBuilder();
                            annotationMetadata = metadataBuilder.annotate(
                                    annotationMetadata,
                                    builder.build());

                            if (annotationMetadata.hasStereotype(ANN_CONSTRAINT) && !annotationMetadata.hasStereotype(Executable.class)) {
                                aopProxyWriter.visitExecutableMethod(
                                        owningType,
                                        returnType,
                                        resolvedReturnType,
                                        returnTypeGenerics,
                                        methodName,
                                        methodParameters,
                                        genericParameters,
                                        parameterAnnotationMetadata,
                                        methodGenericTypes,
                                        annotationMetadata
                                );
                            }
                        }
                    }

                    if (annotationMetadata.hasStereotype(AROUND_TYPE)) {
                        Object[] interceptorTypes = annotationMetadata
                                .getAnnotationNamesByStereotype(AROUND_TYPE)
                                .toArray();

                        aopProxyWriter.visitInterceptorTypes(interceptorTypes);
                    }


                    if (annotationMetadata.hasStereotype(Executable.class)) {
                        aopProxyWriter.visitExecutableMethod(
                                owningType,
                                returnType,
                                resolvedReturnType,
                                returnTypeGenerics,
                                methodName,
                                methodParameters,
                                genericParameters,
                                parameterAnnotationMetadata,
                                methodGenericTypes,
                                annotationMetadata
                        );
                    }
                    if (isAbstract) {
                        aopProxyWriter.visitIntroductionMethod(
                                owningType,
                                returnType,
                                resolvedReturnType,
                                returnTypeGenerics,
                                methodName,
                                methodParameters,
                                genericParameters,
                                parameterAnnotationMetadata,
                                methodGenericTypes,
                                annotationMetadata
                        );
                    } else {
                        // only apply around advise to non-abstract methods of introduction advise
                        aopProxyWriter.visitAroundMethod(
                                owningType,
                                returnType,
                                resolvedReturnType,
                                returnTypeGenerics,
                                methodName,
                                methodParameters,
                                genericParameters,
                                parameterAnnotationMetadata,
                                methodGenericTypes,
                                annotationMetadata,
                                JavaModelUtils.isInterface(method.getEnclosingElement())
                        );
                    }


                }

                private @Nullable TypeElement resolveTypeElement(TypeMirror typeMirror) {
                    if (typeMirror instanceof DeclaredType) {
                        final Element element = ((DeclaredType) typeMirror).asElement();
                        if (element instanceof TypeElement) {
                            return (TypeElement) element;
                        }
                    }
                    return null;
                }
            }, aopProxyWriter);
        }

        @Override
        public Object visitExecutable(ExecutableElement method, Object o) {
            if (method.getKind() == ElementKind.CONSTRUCTOR) {
                // ctor is handled by visitType
                error("Unexpected call to visitExecutable for ctor %s of %s",
                        method.getSimpleName(), o);
                return null;
            }

            if (modelUtils.isStatic(method) || modelUtils.isAbstract(method)) {
                return null;
            }


            final AnnotationMetadata annotationMetadata = annotationUtils.getAnnotationMetadata(method);

            AnnotationMetadata methodAnnotationMetadata;

            if (annotationMetadata instanceof AnnotationMetadataHierarchy) {
                methodAnnotationMetadata = annotationMetadata;
            } else {

                methodAnnotationMetadata = new AnnotationMetadataHierarchy(
                        concreteClassMetadata,
                        annotationMetadata
                );
            }

            TypeKind returnKind = method.getReturnType().getKind();
            if ((returnKind == TypeKind.ERROR) && !processingOver) {
                throw new PostponeToNextRoundException();
            }

            // handle @Bean annotation for @Factory class
            if (isFactoryType && methodAnnotationMetadata.hasDeclaredStereotype(Bean.class, Scope.class) && returnKind == TypeKind.DECLARED) {
                visitBeanFactoryMethod(method);
                return null;
            }


            boolean injected = methodAnnotationMetadata.hasDeclaredStereotype(Inject.class);
            boolean postConstruct = methodAnnotationMetadata.hasDeclaredStereotype(ProcessedTypes.POST_CONSTRUCT);
            boolean preDestroy = methodAnnotationMetadata.hasDeclaredStereotype(ProcessedTypes.PRE_DESTROY);
            if (injected || postConstruct || preDestroy || methodAnnotationMetadata.hasDeclaredStereotype(ConfigurationInject.class)) {
                if (isDeclaredBean) {
                    visitAnnotatedMethod(method, o);
                } else if (injected) {
                    // DEPRECATE: This behaviour should be deprecated in 2.0
                    visitAnnotatedMethod(method, o);
                }
                return null;
            }




            Set<Modifier> modifiers = method.getModifiers();
            boolean hasInvalidModifiers = modelUtils.isAbstract(method) || modifiers.contains(Modifier.STATIC) || methodAnnotationMetadata.hasAnnotation(Internal.class) || modelUtils.isPrivate(method);
            boolean isPublic = modifiers.contains(Modifier.PUBLIC) && !hasInvalidModifiers;
            boolean isExecutable =
                    !hasInvalidModifiers &&
<<<<<<< HEAD
                            (isExecutableThroughType(methodAnnotationMetadata, modifiers, isPublic) ||
=======
                            (isExecutableThroughType(method.getEnclosingElement(), methodAnnotationMetadata, annotationMetadata, modifiers, isPublic) ||
>>>>>>> 9b75ab01
                                annotationMetadata.hasStereotype(AROUND_TYPE));


            boolean hasConstraints = false;
            if (isDeclaredBean &&
                    !methodAnnotationMetadata.hasStereotype(ANN_VALIDATED) &&
                    method.getParameters()
                            .stream()
                            .anyMatch((p) -> annotationUtils.hasStereotype(p, ANN_CONSTRAINT) || annotationUtils.hasStereotype(p, ANN_VALID))) {
                hasConstraints = true;
                methodAnnotationMetadata = javaVisitorContext.getAnnotationUtils().newAnnotationBuilder().annotate(
                        methodAnnotationMetadata,
                        io.micronaut.core.annotation.AnnotationValue.builder(ANN_VALIDATED).build()
                );
            }

            if (isExecutable) {
                visitExecutableMethod(method, methodAnnotationMetadata);
                return null;
            } else if (isConfigurationPropertiesType && !modelUtils.isPrivate(method) && !modelUtils.isStatic(method)) {
                String methodName = method.getSimpleName().toString();
                if (NameUtils.isSetterName(methodName) && method.getParameters().size() == 1) {
                    visitConfigurationPropertySetter(method);
                } else if (NameUtils.isGetterName(methodName)) {
                    BeanDefinitionVisitor writer = getOrCreateBeanDefinitionWriter(concreteClass, concreteClass.getQualifiedName());
                    if (!writer.isValidated() && annotationUtils.hasStereotype(method, ANN_CONSTRAINT)) {
                        writer.setValidated(true);
                    }
                }
            } else if (isPublic && hasConstraints) {
                visitExecutableMethod(method, methodAnnotationMetadata);
            }

            return null;
        }

<<<<<<< HEAD
        private boolean isExecutableThroughType(AnnotationMetadata methodAnnotationMetadata, Set<Modifier> modifiers, boolean isPublic) {
            return (isExecutableType && (isPublic || modifiers.isEmpty())) ||
                    methodAnnotationMetadata.hasStereotype(Executable.class);
=======
        private boolean isExecutableThroughType(
                Element enclosingElement,
                AnnotationMetadata annotationMetadataHierarchy,
                AnnotationMetadata declaredMetadata, Set<Modifier> modifiers,
                boolean isPublic) {
            return (isExecutableType && (isPublic || (modifiers.isEmpty()) && concreteClass.equals(enclosingElement))) ||
                    annotationMetadataHierarchy.hasDeclaredStereotype(Executable.class) ||
                    declaredMetadata.hasAnnotation(Executable.class);
>>>>>>> 9b75ab01
        }

        private void visitConfigurationPropertySetter(ExecutableElement method) {
            BeanDefinitionVisitor writer = getOrCreateBeanDefinitionWriter(concreteClass, concreteClass.getQualifiedName());
            VariableElement parameter = method.getParameters().get(0);
            TypeMirror valueType = parameter.asType();
            Object fieldType = modelUtils.resolveTypeReference(valueType);
            Map<String, Object> genericTypes = Collections.emptyMap();
            TypeKind typeKind = valueType.getKind();
            if (!(typeKind.isPrimitive() || typeKind == ARRAY)) {
                genericTypes = genericUtils.resolveGenericTypes(valueType, Collections.emptyMap());
            }

            TypeElement declaringClass = modelUtils.classElementFor(method);

            if (declaringClass != null) {

                AnnotationMetadata methodAnnotationMetadata = annotationUtils.getAnnotationMetadata(method);

                String propertyName = NameUtils.getPropertyNameForSetter(method.getSimpleName().toString());
                if (methodAnnotationMetadata.hasStereotype(ConfigurationBuilder.class)) {
                    writer.visitConfigBuilderMethod(
                            fieldType,
                            NameUtils.getterNameFor(propertyName),
                            methodAnnotationMetadata,
                            metadataBuilder);
                    try {
                        visitConfigurationBuilder(declaringClass, method, valueType, writer);
                    } finally {
                        writer.visitConfigBuilderEnd();
                    }
                } else {
                    if (shouldExclude(configurationMetadata, propertyName)) {
                        return;
                    }
                    String docComment = elementUtils.getDocComment(method);
                    String setterName = method.getSimpleName().toString();
                    PropertyMetadata propertyMetadata = metadataBuilder.visitProperty(
                            concreteClass,
                            declaringClass,
                            getPropertyMetadataTypeReference(valueType),
                            propertyName,
                            docComment,
                            null
                    );

                    AnnotationMetadata annotationMetadata = addPropertyMetadata(AnnotationMetadata.EMPTY_METADATA, propertyMetadata);

                    boolean requiresReflection = true;
                    if (modelUtils.isPublic(method)) {
                        requiresReflection = false;
                    } else if (modelUtils.isPackagePrivate(method) || modelUtils.isProtected(method)) {
                        PackageElement declaringPackage = elementUtils.getPackageOf(declaringClass);
                        PackageElement concretePackage = elementUtils.getPackageOf(this.concreteClass);
                        requiresReflection = !declaringPackage.getQualifiedName().equals(concretePackage.getQualifiedName());
                    }

                    writer.visitSetterValue(
                            modelUtils.resolveTypeReference(declaringClass),
                            modelUtils.resolveTypeReference(method.getReturnType()),
                            annotationMetadata,
                            requiresReflection,
                            fieldType,
                            setterName,
                            genericTypes,
                            annotationUtils.getAnnotationMetadata(method.getParameters().get(0)),
                            true);
                }
            }

        }

        /**
         * @param beanMethod The {@link ExecutableElement}
         */
        void visitBeanFactoryMethod(ExecutableElement beanMethod) {
            if (isFactoryType && annotationUtils.hasStereotype(concreteClass, AROUND_TYPE)) {
                visitExecutableMethod(beanMethod, annotationUtils.getAnnotationMetadata(beanMethod));
            }

            TypeMirror returnType = beanMethod.getReturnType();

            TypeElement producedElement = modelUtils.classElementFor(typeUtils.asElement(returnType));

            if (producedElement == null) {
                return;
            }
            String producedTypeName = producedElement.getQualifiedName().toString();
            ExecutableElementParamInfo beanMethodParams = populateParameterData(producedTypeName, beanMethod, Collections.emptyMap());

            BeanDefinitionWriter beanMethodWriter = createFactoryBeanMethodWriterFor(beanMethod, producedElement);

            if (returnType instanceof DeclaredType) {
                DeclaredType dt = (DeclaredType) returnType;
                Map<String, Map<String, Object>> beanTypeArguments = genericUtils.buildGenericTypeArgumentInfo(dt);
                beanMethodWriter.visitTypeArguments(beanTypeArguments);
            }

            final String beanMethodName = beanMethod.getSimpleName().toString();
            final Map<String, Object> beanMethodParameters = beanMethodParams.getParameters();

            StringBuilder methodKey = new StringBuilder(beanMethodName)
                    .append("(")
                    .append(beanMethodParameters.values().stream()
                        .map(Object::toString)
                        .collect(Collectors.joining(",")))
                    .append(")");

            beanDefinitionWriters.put(new DynamicName(methodKey), beanMethodWriter);

            final Object beanMethodDeclaringType = modelUtils.resolveTypeReference(beanMethod.getEnclosingElement());
            AnnotationMetadata methodAnnotationMetadata = annotationUtils.newAnnotationBuilder().buildForParent(
                    producedElement,
                    beanMethod
            );
            beanMethodWriter.visitBeanFactoryMethod(

                    beanMethodDeclaringType,
                    modelUtils.resolveTypeReference(returnType),
                    beanMethodName,
                    methodAnnotationMetadata,
                    beanMethodParameters,
                    beanMethodParams.getParameterMetadata(),
                    beanMethodParams.getGenericTypes()
            );

            if (methodAnnotationMetadata.hasStereotype(AROUND_TYPE) && !modelUtils.isAbstract(concreteClass)) {
                Object[] interceptorTypes = methodAnnotationMetadata
                        .getAnnotationNamesByStereotype(AROUND_TYPE)
                        .toArray();
                TypeElement returnTypeElement = (TypeElement) ((DeclaredType) beanMethod.getReturnType()).asElement();

                if (modelUtils.isFinal(returnTypeElement)) {
                    error(returnTypeElement, "Cannot apply AOP advice to final class. Class must be made non-final to support proxying: " + returnTypeElement);
                    return;
                }

                ExecutableElement constructor = JavaModelUtils.isClass(returnTypeElement) ? modelUtils.concreteConstructorFor(returnTypeElement, annotationUtils) : null;
                ExecutableElementParamInfo constructorData = constructor != null ? populateParameterData(null, constructor, Collections.emptyMap()) : null;

                OptionalValues<Boolean> aopSettings = methodAnnotationMetadata.getValues(AROUND_TYPE, Boolean.class);
                Map<CharSequence, Boolean> finalSettings = new LinkedHashMap<>();
                for (CharSequence setting : aopSettings) {
                    Optional<Boolean> entry = aopSettings.get(setting);
                    entry.ifPresent(val ->
                            finalSettings.put(setting, val)
                    );
                }
                finalSettings.put(Interceptor.PROXY_TARGET, true);
                AopProxyWriter proxyWriter = resolveAopProxyWriter(
                        beanMethodWriter,
                        OptionalValues.of(Boolean.class, finalSettings),
                        true,
                        constructorData,
                        interceptorTypes);

                returnType.accept(new PublicMethodVisitor<Object, AopProxyWriter>(typeUtils) {
                    @Override
                    protected void accept(DeclaredType type, Element element, AopProxyWriter aopProxyWriter) {
                        ExecutableElement method = (ExecutableElement) element;
                        Object owningType = modelUtils.resolveTypeReference(method.getEnclosingElement());
                        if (owningType == null) {
                            throw new IllegalStateException("Owning type cannot be null");
                        }
                        TypeMirror returnTypeMirror = method.getReturnType();

                        TypeMirror returnType = method.getReturnType();

                        Map<String, Object> returnTypeGenerics = new HashMap<>();
                        genericUtils.resolveBoundGenerics((TypeElement) method.getEnclosingElement(),
                                returnType,
                                genericUtils.buildGenericTypeArgumentElementInfo(concreteClass))
                                .forEach((key, value) ->
                                        returnTypeGenerics.put(key, modelUtils.resolveTypeReference(value)));

                        //Object resolvedReturnType = genericUtils.resolveTypeReference(returnType, returnTypeGenerics);
                        Object resolvedReturnType = modelUtils.resolveTypeReference(returnType);

                        TypeElement enclosingElement = (TypeElement) method.getEnclosingElement();

                        Map<String, Object> boundTypes = genericUtils.buildGenericTypeArgumentInfo(concreteClass).get(enclosingElement.getQualifiedName().toString());
                        if (boundTypes == null) {
                            boundTypes = Collections.emptyMap();
                        }

                        ExecutableElementParamInfo params = populateParameterData(null, method, boundTypes);

                        String methodName = method.getSimpleName().toString();
                        Map<String, Object> methodParameters = params.getParameters();
                        Map<String, AnnotationMetadata> methodQualifier = params.getParameterMetadata();
                        Map<String, Map<String, Object>> methodGenericTypes = params.getGenericTypes();
                        Map<String, Object> genericParameters = params.getGenericParameters();

                        AnnotationMetadata annotationMetadata;
                        boolean isAnnotationReference = false;
                        // if the method is annotated we build metadata for the method
                        if (annotationUtils.isAnnotated(producedTypeName, method)) {
                            annotationMetadata = annotationUtils.getAnnotationMetadata(beanMethod, method);
                        } else {
                            // otherwise we setup a reference to the parent metadata (essentially the annotations declared on the bean factory method)
                            isAnnotationReference = true;
                            annotationMetadata = new AnnotationMetadataReference(
                                    beanMethodWriter.getBeanDefinitionName() + BeanDefinitionReferenceWriter.REF_SUFFIX,
                                    methodAnnotationMetadata
                            );
                        }

                        ExecutableMethodWriter executableMethodWriter = beanMethodWriter.visitExecutableMethod(
                                owningType,
                                modelUtils.resolveTypeReference(returnTypeMirror),
                                resolvedReturnType,
                                returnTypeGenerics,
                                methodName,
                                methodParameters,
                                genericParameters,
                                methodQualifier,
                                methodGenericTypes,
                                annotationMetadata,
                                JavaModelUtils.isInterface(method.getEnclosingElement())
                        );

                        aopProxyWriter.visitAroundMethod(
                                owningType,
                                resolvedReturnType,
                                resolvedReturnType,
                                returnTypeGenerics,
                                methodName,
                                methodParameters,
                                genericParameters,
                                methodQualifier,
                                methodGenericTypes,
                                !isAnnotationReference ? new AnnotationMetadataReference(executableMethodWriter.getClassName(), annotationMetadata) : annotationMetadata,
                                JavaModelUtils.isInterface(method.getEnclosingElement())

                        );
                    }
                }, proxyWriter);
            } else if (methodAnnotationMetadata.hasStereotype(Executable.class)) {

                returnType.accept(new PublicMethodVisitor<Object, BeanDefinitionWriter>(typeUtils) {
                    @Override
                    protected void accept(DeclaredType type, Element element, BeanDefinitionWriter beanWriter) {
                        ExecutableElement method = (ExecutableElement) element;
                        Object owningType = modelUtils.resolveTypeReference(method.getEnclosingElement());
                        if (owningType == null) {
                            throw new IllegalStateException("Owning type cannot be null");
                        }
                        TypeMirror returnTypeMirror = method.getReturnType();
                        String methodName = method.getSimpleName().toString();

                        AnnotationMetadata annotationMetadata = new AnnotationMetadataReference(
                                beanMethodWriter.getBeanDefinitionName() + BeanDefinitionReferenceWriter.REF_SUFFIX,
                                methodAnnotationMetadata
                        );

                        Map<String, Object> returnTypeGenerics = new HashMap<>();
                        genericUtils.resolveBoundGenerics((TypeElement) method.getEnclosingElement(),
                                returnType,
                                genericUtils.buildGenericTypeArgumentElementInfo(type.asElement()))
                                .forEach((key, value) ->
                                        returnTypeGenerics.put(key, modelUtils.resolveTypeReference(value)));

                        TypeElement enclosingElement = (TypeElement) method.getEnclosingElement();

                        Map<String, Object> boundTypes = genericUtils.buildGenericTypeArgumentInfo(type).get(enclosingElement.getQualifiedName().toString());
                        if (boundTypes == null) {
                            boundTypes = Collections.emptyMap();
                        }

                        Object resolvedReturnType = genericUtils.resolveTypeReference(returnTypeMirror, boundTypes);

                        ExecutableElementParamInfo params = populateParameterData(producedTypeName, method, boundTypes);

                        Map<String, Object> methodParameters = params.getParameters();
                        Map<String, Object> genericParameters = params.getGenericParameters();
                        Map<String, AnnotationMetadata> methodQualifier = params.getParameterMetadata();
                        Map<String, Map<String, Object>> methodGenericTypes = params.getGenericTypes();

                        beanMethodWriter.visitExecutableMethod(
                                owningType,
                                modelUtils.resolveTypeReference(returnTypeMirror),
                                resolvedReturnType,
                                returnTypeGenerics,
                                methodName,
                                methodParameters,
                                genericParameters,
                                methodQualifier,
                                methodGenericTypes,
                                annotationMetadata,
                                JavaModelUtils.isInterface(enclosingElement)
                        );

                    }
                }, beanMethodWriter);
            }

            if (methodAnnotationMetadata.isPresent(Bean.class, "preDestroy")) {
                Optional<String> preDestroyMethod = methodAnnotationMetadata.getValue(Bean.class, "preDestroy", String.class);
                preDestroyMethod
                        .ifPresent(destroyMethodName -> {
                            if (StringUtils.isNotEmpty(destroyMethodName)) {
                                TypeElement destroyMethodDeclaringClass = (TypeElement) typeUtils.asElement(returnType);
                                final Optional<ExecutableElement> destroyMethodRef = modelUtils.findAccessibleNoArgumentInstanceMethod(destroyMethodDeclaringClass, destroyMethodName);
                                if (destroyMethodRef.isPresent()) {
                                    beanMethodWriter.visitPreDestroyMethod(
                                            destroyMethodDeclaringClass.getQualifiedName().toString(),
                                            genericUtils.resolveTypeReference(destroyMethodRef.get().getReturnType()),
                                            destroyMethodName
                                    );
                                } else {
                                    error(beanMethod, "@Bean method defines a preDestroy method that does not exist or is not public: " + destroyMethodName);
                                }

                            }
                        });
            }
        }

        /**
         * @param method                   The {@link ExecutableElement}
         * @param methodAnnotationMetadata The {@link AnnotationMetadata}
         */
        void visitExecutableMethod(ExecutableElement method, AnnotationMetadata methodAnnotationMetadata) {
            TypeMirror returnType = method.getReturnType();

            TypeElement declaringClass = modelUtils.classElementFor(method);
            if (declaringClass == null || modelUtils.isObjectClass(declaringClass)) {
                return;
            }

            boolean isOwningClass = declaringClass.getQualifiedName().equals(concreteClass.getQualifiedName());

            if (isOwningClass && modelUtils.isAbstract(concreteClass) && !concreteClassMetadata.hasStereotype(INTRODUCTION_TYPE)) {
                return;
            }

            if (!isOwningClass && modelUtils.overridingOrHidingMethod(method, concreteClass, true).isPresent()) {
                return;
            }

            Map<String, Object> returnTypeGenerics = new HashMap<>();
            genericUtils.resolveBoundGenerics((TypeElement) method.getEnclosingElement(),
                    returnType,
                    genericUtils.buildGenericTypeArgumentElementInfo(concreteClass))
                    .forEach((key, value) ->
                            returnTypeGenerics.put(key, modelUtils.resolveTypeReference(value)));

            Object resolvedReturnType = modelUtils.resolveTypeReference(returnType);

            TypeElement enclosingElement = (TypeElement) method.getEnclosingElement();

            Map<String, Object> boundTypes = genericUtils.buildGenericTypeArgumentInfo(concreteClass).get(enclosingElement.getQualifiedName().toString());
            if (boundTypes == null) {
                boundTypes = Collections.emptyMap();
            }

            ExecutableElementParamInfo params = populateParameterData(null, method, boundTypes);

            BeanDefinitionVisitor beanWriter = getOrCreateBeanDefinitionWriter(concreteClass, concreteClass.getQualifiedName());

            // This method requires pre-processing. See Executable#processOnStartup()
            boolean preprocess = methodAnnotationMetadata.isTrue(Executable.class, "processOnStartup");
            if (preprocess) {
                beanWriter.setRequiresMethodProcessing(true);
            }

            Object typeRef = modelUtils.resolveTypeReference(method.getEnclosingElement());
            if (typeRef == null) {
                typeRef = modelUtils.resolveTypeReference(concreteClass);
            }

            final AopProxyWriter proxyWriter = resolveAopWriter(beanWriter);
            ExecutableMethodWriter executableMethodWriter = null;
            if (proxyWriter == null || proxyWriter.isProxyTarget()) {
                executableMethodWriter = beanWriter.visitExecutableMethod(
                        typeRef,
                        resolvedReturnType,
                        resolvedReturnType,
                        returnTypeGenerics,
                        method.getSimpleName().toString(),
                        params.getParameters(),
                        params.getGenericParameters(),
                        params.getParameterMetadata(),
                        params.getGenericTypes(),
                        methodAnnotationMetadata,
                        JavaModelUtils.isInterface(enclosingElement));
            }


            if (methodAnnotationMetadata.hasStereotype(Adapter.class)) {
                visitAdaptedMethod(method, methodAnnotationMetadata);
            }


            // shouldn't visit around advice on an introduction advice instance
            if (!(beanWriter instanceof AopProxyWriter)) {
                final boolean isConcrete = !modelUtils.isAbstract(concreteClass);
                final boolean isPublic = method.getModifiers().contains(Modifier.PUBLIC) || modelUtils.isPackagePrivate(method);
                if ((isAopProxyType && isPublic) ||
                        (!isAopProxyType && methodAnnotationMetadata.hasStereotype(AROUND_TYPE)) ||
                        (methodAnnotationMetadata.hasDeclaredStereotype(AROUND_TYPE) && isConcrete)) {

                    Object[] interceptorTypes = methodAnnotationMetadata.getAnnotationNamesByStereotype(AROUND_TYPE)
                            .toArray();

                    OptionalValues<Boolean> settings = methodAnnotationMetadata.getValues(AROUND_TYPE, Boolean.class);
                    AopProxyWriter aopProxyWriter = resolveAopProxyWriter(
                            beanWriter,
                            settings,
                            false,
                            this.constructorParameterInfo,
                            interceptorTypes
                    );

                    aopProxyWriter.visitInterceptorTypes(interceptorTypes);

                    boolean isAnnotationReference = methodAnnotationMetadata instanceof AnnotationMetadataReference;

                    AnnotationMetadata aroundMethodMetadata;

                    if (!isAnnotationReference && executableMethodWriter != null) {
                        aroundMethodMetadata = new AnnotationMetadataReference(executableMethodWriter.getClassName(), methodAnnotationMetadata);
                    } else {
                        if (methodAnnotationMetadata instanceof AnnotationMetadataHierarchy) {
                            aroundMethodMetadata = methodAnnotationMetadata;
                        } else {
                            aroundMethodMetadata = new AnnotationMetadataHierarchy(concreteClassMetadata, methodAnnotationMetadata);
                        }
                    }

                    if (modelUtils.isFinal(method)) {
                        if (methodAnnotationMetadata.hasDeclaredStereotype(AROUND_TYPE)) {
                            error(method, "Method defines AOP advice but is declared final. Change the method to be non-final in order for AOP advice to be applied.");
                        } else {
                            if (isAopProxyType && isPublic && !declaringClass.equals(concreteClass)) {
                                if (executableMethodWriter == null) {
                                    beanWriter.visitExecutableMethod(
                                            typeRef,
                                            resolvedReturnType,
                                            resolvedReturnType,
                                            returnTypeGenerics,
                                            method.getSimpleName().toString(),
                                            params.getParameters(),
                                            params.getGenericParameters(),
                                            params.getParameterMetadata(),
                                            params.getGenericTypes(),
                                            methodAnnotationMetadata,
                                            JavaModelUtils.isInterface(enclosingElement));
                                }
                            } else {
                                error(method, "Public method inherits AOP advice but is declared final. Either make the method non-public or apply AOP advice only to public methods declared on the class.");
                            }
                        }
                    } else {
                        if (aroundMethodMetadata.hasStereotype(Executable.class)) {
                            aopProxyWriter.visitExecutableMethod(
                                    typeRef,
                                    resolvedReturnType,
                                    resolvedReturnType,
                                    returnTypeGenerics,
                                    method.getSimpleName().toString(),
                                    params.getParameters(),
                                    params.getGenericParameters(),
                                    params.getParameterMetadata(),
                                    params.getGenericTypes(),
                                    aroundMethodMetadata
                            );
                        }
                        aopProxyWriter.visitAroundMethod(
                                typeRef,
                                resolvedReturnType,
                                resolvedReturnType,
                                returnTypeGenerics,
                                method.getSimpleName().toString(),
                                params.getParameters(),
                                params.getGenericParameters(),
                                params.getParameterMetadata(),
                                params.getGenericTypes(),
                                aroundMethodMetadata,
                                JavaModelUtils.isInterface(enclosingElement));
                    }

                } else if (executableMethodWriter == null) {
                    beanWriter.visitExecutableMethod(
                            typeRef,
                            resolvedReturnType,
                            resolvedReturnType,
                            returnTypeGenerics,
                            method.getSimpleName().toString(),
                            params.getParameters(),
                            params.getGenericParameters(),
                            params.getParameterMetadata(),
                            params.getGenericTypes(),
                            methodAnnotationMetadata,
                            JavaModelUtils.isInterface(enclosingElement));
                }
            }
        }

        private void visitAdaptedMethod(ExecutableElement method, AnnotationMetadata methodAnnotationMetadata) {
            Optional<DeclaredType> targetType = methodAnnotationMetadata.getValue(Adapter.class, String.class).flatMap(s -> {
                TypeElement typeElement = elementUtils.getTypeElement(s);
                if (typeElement != null) {
                    TypeMirror typeMirror = typeElement.asType();
                    if (typeMirror instanceof DeclaredType) {
                        return Optional.of((DeclaredType) typeMirror);
                    }
                }
                return Optional.empty();
            });

            if (targetType.isPresent()) {
                DeclaredType typeToImplement = targetType.get();
                Element element = typeToImplement.asElement();
                if (element instanceof TypeElement) {
                    TypeElement typeElement = (TypeElement) element;
                    boolean isInterface = JavaModelUtils.isInterface(element);
                    if (isInterface) {

                        PackageElement packageElement = elementUtils.getPackageOf(concreteClass);
                        String packageName = packageElement.getQualifiedName().toString();
                        String declaringClassSimpleName = concreteClass.getSimpleName().toString();
                        String beanClassName = generateAdaptedMethodClassName(method, typeElement, declaringClassSimpleName);

                        AopProxyWriter aopProxyWriter = new AopProxyWriter(
                                packageName,
                                beanClassName,
                                true,
                                false,
                                methodAnnotationMetadata,
                                new Object[]{modelUtils.resolveTypeReference(typeToImplement)},
                                ArrayUtils.EMPTY_OBJECT_ARRAY);

                        aopProxyWriter.visitBeanDefinitionConstructor(methodAnnotationMetadata, false);

                        beanDefinitionWriters.put(elementUtils.getName(packageName + '.' + beanClassName), aopProxyWriter);

                        List<? extends TypeMirror> typeArguments = ((DeclaredType) typeElement.asType()).getTypeArguments();
                        Map<String, TypeMirror> typeVariables = new HashMap<>(typeArguments.size());

                        for (TypeMirror typeArgument : typeArguments) {
                            typeVariables.put(typeArgument.toString(), typeArgument);
                        }

                        typeToImplement.accept(new PublicAbstractMethodVisitor<Object, AopProxyWriter>(typeElement, modelUtils, elementUtils) {
                            boolean first = true;

                            @Override
                            protected void accept(DeclaredType type, Element element, AopProxyWriter aopProxyWriter) {
                                if (!first) {
                                    error(method, "Interface to adapt [" + typeToImplement + "] is not a SAM type. More than one abstract method declared.");
                                    return;
                                }
                                first = false;
                                ExecutableElement targetMethod = (ExecutableElement) element;
                                List<? extends VariableElement> targetParameters = targetMethod.getParameters();
                                List<? extends VariableElement> sourceParameters = method.getParameters();

                                int paramLen = targetParameters.size();
                                if (paramLen == sourceParameters.size()) {

                                    Map<String, Object> genericTypes = new HashMap<>();
                                    for (int i = 0; i < paramLen; i++) {

                                        VariableElement targetElement = targetParameters.get(i);
                                        VariableElement sourceElement = sourceParameters.get(i);

                                        TypeMirror targetType = targetElement.asType();
                                        TypeMirror sourceType = sourceElement.asType();

                                        if (targetType.getKind() == TypeKind.TYPEVAR) {
                                            TypeVariable tv = (TypeVariable) targetType;
                                            String variableName = tv.toString();


                                            if (typeVariables.containsKey(variableName)) {
                                                TypeMirror variableMirror = typeVariables.get(variableName);
                                                if (variableMirror.getKind() == TypeKind.TYPEVAR) {
                                                    TypeVariable tv2 = (TypeVariable) variableMirror;
                                                    TypeMirror lowerBound = tv2.getLowerBound();
                                                    if (lowerBound.getKind() == TypeKind.DECLARED) {
                                                        targetType = lowerBound;
                                                    } else {
                                                        TypeMirror upperBound = tv2.getUpperBound();
                                                        if (upperBound.getKind() == TypeKind.DECLARED) {
                                                            targetType = upperBound;
                                                        }
                                                    }
                                                }
                                                genericTypes.put(variableName, modelUtils.resolveTypeReference(sourceType));
                                            } else {
                                                TypeMirror lowerBound = tv.getLowerBound();
                                                if (lowerBound.getKind() == TypeKind.DECLARED) {
                                                    targetType = lowerBound;
                                                } else {
                                                    TypeMirror upperBound = tv.getUpperBound();
                                                    if (upperBound.getKind() == TypeKind.DECLARED) {
                                                        targetType = upperBound;
                                                    }
                                                }
                                            }

                                        }

                                        TypeMirror thisType = typeUtils.erasure(sourceType);
                                        TypeMirror thatType = typeUtils.erasure(targetType);

                                        if (!typeUtils.isAssignable(thisType, thatType)) {
                                            error(method, "Cannot adapt method [" + method + "] to target method [" + targetMethod + "]. Type [" + sourceType + "] is not a subtype of type [" + targetType + "] for argument at position " + i);
                                            return;
                                        }
                                    }


                                    if (!genericTypes.isEmpty()) {
                                        Map<String, Map<String, Object>> typeData = Collections.singletonMap(
                                                modelUtils.resolveTypeReference(typeToImplement).toString(),
                                                genericTypes
                                        );
                                        aopProxyWriter.visitTypeArguments(
                                                typeData
                                        );
                                    }

                                    Map<String, Object> boundTypes = genericTypes;
                                    ExecutableElementParamInfo params = populateParameterData(typeElement.getQualifiedName().toString(), targetMethod, boundTypes);
                                    Object owningType = modelUtils.resolveTypeReference(targetMethod.getEnclosingElement());
                                    if (owningType == null) {
                                        throw new IllegalStateException("Owning type cannot be null");
                                    }
                                    TypeMirror returnTypeMirror = targetMethod.getReturnType();
                                    Object resolvedReturnType = genericUtils.resolveTypeReference(returnTypeMirror, boundTypes);
                                    Map<String, Object> returnTypeGenerics = genericUtils.resolveGenericTypes(returnTypeMirror, boundTypes);

                                    String methodName = targetMethod.getSimpleName().toString();
                                    Map<String, Object> methodParameters = params.getParameters();
                                    Map<String, Object> genericParameters = params.getGenericParameters();
                                    Map<String, AnnotationMetadata> methodQualifier = params.getParameterMetadata();
                                    Map<String, Map<String, Object>> methodGenericTypes = params.getGenericTypes();

                                    AnnotationClassValue[] adaptedArgumentTypes = new AnnotationClassValue[paramLen];
                                    for (int i = 0; i < adaptedArgumentTypes.length; i++) {
                                        VariableElement ve = sourceParameters.get(i);
                                        Object r = modelUtils.resolveTypeReference(ve.asType());
                                        if (r instanceof Class) {
                                            adaptedArgumentTypes[i] = new AnnotationClassValue((Class) r);
                                        } else {
                                            adaptedArgumentTypes[i] = new AnnotationClassValue(r.toString());
                                        }

                                    }

                                    Map members = CollectionUtils.mapOf(
                                            Adapter.InternalAttributes.ADAPTED_BEAN, new AnnotationClassValue<>(modelUtils.resolveTypeName(concreteClass.asType())),
                                            Adapter.InternalAttributes.ADAPTED_METHOD, method.getSimpleName().toString(),
                                            Adapter.InternalAttributes.ADAPTED_ARGUMENT_TYPES, adaptedArgumentTypes
                                    );

                                    String qualifier = annotationUtils.getAnnotationMetadata(concreteClass)
                                            .getValue(Named.class, String.class).orElse(null);

                                    if (StringUtils.isNotEmpty(qualifier)) {
                                        members.put(Adapter.InternalAttributes.ADAPTED_QUALIFIER, qualifier);
                                    }

                                    AnnotationMetadata annotationMetadata = DefaultAnnotationMetadata.mutateMember(
                                            methodAnnotationMetadata,
                                            Adapter.class.getName(),
                                            members
                                    );

                                    aopProxyWriter.visitAroundMethod(
                                            owningType,
                                            modelUtils.resolveTypeReference(returnTypeMirror),
                                            resolvedReturnType,
                                            returnTypeGenerics,
                                            methodName,
                                            methodParameters,
                                            genericParameters,
                                            methodQualifier,
                                            methodGenericTypes,
                                            annotationMetadata,
                                            JavaModelUtils.isInterface(method.getEnclosingElement())
                                    );


                                } else {
                                    error(method, "Cannot adapt method [" + method + "] to target method [" + targetMethod + "]. Argument lengths don't match.");
                                }
                            }
                        }, aopProxyWriter);
                    }
                }
            }
        }

        private String generateAdaptedMethodClassName(ExecutableElement method, TypeElement typeElement, String declaringClassSimpleName) {
            String rootName = declaringClassSimpleName + '$' + typeElement.getSimpleName().toString() + '$' + method.getSimpleName().toString();
            return rootName + adaptedMethodIndex.incrementAndGet();
        }

        private AopProxyWriter resolveAopProxyWriter(BeanDefinitionVisitor beanWriter,
                                                     OptionalValues<Boolean> aopSettings,
                                                     boolean isFactoryType,
                                                     ExecutableElementParamInfo constructorParameterInfo,
                                                     Object... interceptorTypes) {
            String beanName = beanWriter.getBeanDefinitionName();
            Name proxyKey = createProxyKey(beanName);
            BeanDefinitionVisitor aopWriter = beanWriter instanceof AopProxyWriter ? beanWriter : beanDefinitionWriters.get(proxyKey);

            AopProxyWriter aopProxyWriter;
            if (aopWriter == null) {
                aopProxyWriter
                        = new AopProxyWriter(
                        (BeanDefinitionWriter) beanWriter,
                        aopSettings,
                        interceptorTypes
                );

                if (constructorParameterInfo != null) {
                    aopProxyWriter.visitBeanDefinitionConstructor(
                            constructorParameterInfo.getAnnotationMetadata(),
                            constructorParameterInfo.isRequiresReflection(),
                            constructorParameterInfo.getParameters(),
                            constructorParameterInfo.getParameterMetadata(),
                            constructorParameterInfo.getGenericTypes()
                    );
                } else {
                    aopProxyWriter.visitBeanDefinitionConstructor(
                            AnnotationMetadata.EMPTY_METADATA,
                            false
                    );
                }

                if (isFactoryType) {
                    aopProxyWriter
                            .visitSuperBeanDefinitionFactory(beanName);
                } else {
                    aopProxyWriter
                            .visitSuperBeanDefinition(beanName);
                }
                aopWriter = aopProxyWriter;
                beanDefinitionWriters.put(
                        proxyKey,
                        aopWriter
                );
            } else {
                aopProxyWriter = (AopProxyWriter) aopWriter;
            }
            return aopProxyWriter;
        }

        /**
         * @param method The {@link ExecutableElement}
         * @param o      An object
         */
        void visitAnnotatedMethod(ExecutableElement method, Object o) {
            ExecutableElementParamInfo params = populateParameterData(null, method, Collections.emptyMap());
            TypeMirror returnType = method.getReturnType();
            TypeElement declaringClass = modelUtils.classElementFor(method);

            if (declaringClass == null) {
                return;
            }

            boolean isParent = !declaringClass.getQualifiedName().equals(this.concreteClass.getQualifiedName());
            ExecutableElement overridingMethod = modelUtils.overridingOrHidingMethod(method, this.concreteClass, false).orElse(method);
            TypeElement overridingClass = modelUtils.classElementFor(overridingMethod);
            boolean overridden = isParent && overridingClass != null && !overridingClass.getQualifiedName().equals(declaringClass.getQualifiedName());

            boolean isPackagePrivate = modelUtils.isPackagePrivate(method);
            boolean isPrivate = modelUtils.isPrivate(method);
            if (overridden && !(isPrivate || isPackagePrivate)) {
                // bail out if the method has been overridden, since it will have already been handled
                return;
            }

            PackageElement packageOfOverridingClass = elementUtils.getPackageOf(overridingMethod);
            PackageElement packageOfDeclaringClass = elementUtils.getPackageOf(declaringClass);
            boolean isPackagePrivateAndPackagesDiffer = overridden && isPackagePrivate &&
                    !packageOfOverridingClass.getQualifiedName().equals(packageOfDeclaringClass.getQualifiedName());
            boolean requiresReflection = isPrivate || isPackagePrivateAndPackagesDiffer;
            boolean overriddenInjected = overridden && annotationUtils.getAnnotationMetadata(overridingMethod).hasDeclaredStereotype(Inject.class);

            if (isParent && isPackagePrivate && !isPackagePrivateAndPackagesDiffer && overriddenInjected) {
                // bail out if the method has been overridden by another method annotated with @Inject
                return;
            }
            if (isParent && overridden && !overriddenInjected && !isPackagePrivateAndPackagesDiffer && !isPrivate) {
                // bail out if the overridden method is package private and in the same package
                // and is not annotated with @Inject
                return;
            }
            if (!requiresReflection && modelUtils.isInheritedAndNotPublic(this.concreteClass, declaringClass, method)) {
                requiresReflection = true;
            }

            AnnotationMetadata annotationMetadata = annotationUtils.getAnnotationMetadata(method);

            if (annotationMetadata.hasDeclaredStereotype(ProcessedTypes.POST_CONSTRUCT)) {
                BeanDefinitionVisitor writer = getOrCreateBeanDefinitionWriter(concreteClass, concreteClass.getQualifiedName());
                final AopProxyWriter aopWriter = resolveAopWriter(writer);
                if (aopWriter != null && !aopWriter.isProxyTarget()) {
                    writer = aopWriter;
                }
                writer.visitPostConstructMethod(
                        modelUtils.resolveTypeReference(declaringClass),
                        requiresReflection,
                        modelUtils.resolveTypeReference(returnType),
                        method.getSimpleName().toString(),
                        params.getParameters(),
                        params.getParameterMetadata(),
                        params.getGenericTypes(),
                        annotationMetadata
                );
            } else if (annotationMetadata.hasDeclaredStereotype(ProcessedTypes.PRE_DESTROY)) {
                BeanDefinitionVisitor writer = getOrCreateBeanDefinitionWriter(concreteClass, concreteClass.getQualifiedName());
                final AopProxyWriter aopWriter = resolveAopWriter(writer);
                if (aopWriter != null && !aopWriter.isProxyTarget()) {
                    writer = aopWriter;
                }
                writer.visitPreDestroyMethod(
                        modelUtils.resolveTypeReference(declaringClass),
                        requiresReflection,
                        modelUtils.resolveTypeReference(returnType),
                        method.getSimpleName().toString(),
                        params.getParameters(),
                        params.getParameterMetadata(),
                        params.getGenericTypes(),
                        annotationMetadata
                );
            } else if (annotationMetadata.hasDeclaredStereotype(Inject.class) || annotationMetadata.hasDeclaredStereotype(ConfigurationInject.class)) {
                BeanDefinitionVisitor writer = getOrCreateBeanDefinitionWriter(concreteClass, concreteClass.getQualifiedName());
                writer.visitMethodInjectionPoint(
                        modelUtils.resolveTypeReference(declaringClass),
                        requiresReflection,
                        modelUtils.resolveTypeReference(returnType),
                        method.getSimpleName().toString(),
                        params.getParameters(),
                        params.getParameterMetadata(),
                        params.getGenericTypes(),
                        annotationMetadata
                );
            } else {
                error("Unexpected call to visitAnnotatedMethod(%s)", method);
            }
        }

        private @Nullable AopProxyWriter resolveAopWriter(BeanDefinitionVisitor writer) {
            Name proxyKey = createProxyKey(writer.getBeanDefinitionName());
            final BeanDefinitionVisitor aopWriter = beanDefinitionWriters.get(proxyKey);
            if (aopWriter instanceof AopProxyWriter) {
                return (AopProxyWriter) aopWriter;
            } else if (isAopProxyType) {
                Object[] interceptorTypes = annotationUtils.getAnnotationMetadata(concreteClass)
                        .getAnnotationNamesByStereotype(AROUND_TYPE)
                        .toArray();
                return resolveAopProxyWriter(
                        writer,
                        aopSettings,
                        isFactoryType,
                        constructorParameterInfo,
                        interceptorTypes
                );
            }
            return null;
        }

        @Override
        public Object visitVariable(VariableElement variable, Object o) {
            // assuming just fields, visitExecutable should be handling params for method calls
            if (variable.getKind() != FIELD) {
                return null;
            }

            if (modelUtils.isStatic(variable) || modelUtils.isFinal(variable)) {
                return null;
            }

            AnnotationMetadata fieldAnnotationMetadata = annotationUtils.getAnnotationMetadata(variable);
            if (fieldAnnotationMetadata.hasDeclaredAnnotation("org.jetbrains.annotations.Nullable")) {
                fieldAnnotationMetadata = DefaultAnnotationMetadata.mutateMember(fieldAnnotationMetadata, "javax.annotation.Nullable", Collections.emptyMap());
            }

            boolean isInjected = fieldAnnotationMetadata.hasStereotype(Inject.class);
            boolean isValue = !isInjected &&
                    (fieldAnnotationMetadata.hasStereotype(Value.class) || fieldAnnotationMetadata.hasStereotype(Property.class));

            if (isInjected || isValue) {
                Name fieldName = variable.getSimpleName();
                BeanDefinitionVisitor writer = getOrCreateBeanDefinitionWriter(concreteClass, concreteClass.getQualifiedName());

                TypeElement declaringClass = modelUtils.classElementFor(variable);

                if (declaringClass == null) {
                    return null;
                }

                boolean isPrivate = modelUtils.isPrivate(variable);
                boolean requiresReflection = isPrivate
                        || modelUtils.isInheritedAndNotPublic(this.concreteClass, declaringClass, variable);

                if (!writer.isValidated()
                        && fieldAnnotationMetadata.hasStereotype("javax.validation.Constraint")) {
                    writer.setValidated(true);
                }

                TypeMirror type = variable.asType();
                if ((type.getKind() == TypeKind.ERROR) && !processingOver) {
                    throw new PostponeToNextRoundException();
                }

                Object fieldType = modelUtils.resolveTypeReference(type);

                if (isValue) {
                    writer.visitFieldValue(
                            modelUtils.resolveTypeReference(declaringClass),
                            fieldType,
                            fieldName.toString(),
                            requiresReflection,
                            fieldAnnotationMetadata,
                            genericUtils.resolveGenericTypes(type, Collections.emptyMap()),
                            isConfigurationPropertiesType
                    );
                } else {
                    writer.visitFieldInjectionPoint(
                            modelUtils.resolveTypeReference(declaringClass),
                            fieldType,
                            fieldName.toString(),
                            requiresReflection,
                            fieldAnnotationMetadata,
                            genericUtils.resolveGenericTypes(type, Collections.emptyMap())
                    );
                }
            }
            return null;
        }

        /**
         * @param field                   The {@link VariableElement}
         * @param fieldAnnotationMetadata The annotation metadata for the field
         * @return Returns null after visiting the configuration properties
         */
        public Object visitConfigurationProperty(VariableElement field, AnnotationMetadata fieldAnnotationMetadata) {
            Optional<ExecutableElement> setterMethod = modelUtils.findSetterMethodFor(field);
            boolean isInjected = fieldAnnotationMetadata.hasStereotype(Inject.class);
            boolean isValue = fieldAnnotationMetadata.hasStereotype(Value.class) || fieldAnnotationMetadata.hasStereotype(Property.class);

            boolean isMethodInjected = isInjected || (setterMethod.isPresent() && annotationUtils.hasStereotype(setterMethod.get(), Inject.class));
            if (!(isMethodInjected || isValue)) {
                // visitVariable didn't handle it
                BeanDefinitionVisitor writer = getOrCreateBeanDefinitionWriter(concreteClass, concreteClass.getQualifiedName());
                if (!writer.isValidated() && fieldAnnotationMetadata.hasStereotype("javax.validation.Constraint")) {
                    writer.setValidated(true);
                }
                TypeMirror fieldTypeMirror = field.asType();
                Object fieldType = modelUtils.resolveTypeReference(fieldTypeMirror);

                TypeElement declaringClass = modelUtils.classElementFor(field);

                if (declaringClass == null) {
                    return null;
                }

                String fieldName = field.getSimpleName().toString();

                if (fieldAnnotationMetadata.hasStereotype(ConfigurationBuilder.class)) {

                    boolean accessible = false;
                    if (modelUtils.isPublic(field)) {
                        accessible = true;
                    } else if (modelUtils.isPackagePrivate(field) || modelUtils.isProtected(field)) {
                        PackageElement declaringPackage = elementUtils.getPackageOf(declaringClass);
                        PackageElement concretePackage = elementUtils.getPackageOf(this.concreteClass);
                        accessible = declaringPackage.getQualifiedName().equals(concretePackage.getQualifiedName());
                    }

                    if (accessible) {
                        writer.visitConfigBuilderField(fieldType, fieldName, fieldAnnotationMetadata, metadataBuilder);
                    } else {
                        // Using the field would throw a IllegalAccessError, use the method instead
                        Optional<ExecutableElement> getterMethod = modelUtils.findGetterMethodFor(field);
                        if (getterMethod.isPresent()) {
                            writer.visitConfigBuilderMethod(fieldType, getterMethod.get().getSimpleName().toString(), fieldAnnotationMetadata, metadataBuilder);
                        } else {
                            error(field, "ConfigurationBuilder applied to a non accessible (private or package-private/protected in a different package) field must have a corresponding non-private getter method.");
                        }
                    }
                    try {
                        visitConfigurationBuilder(declaringClass, field, fieldTypeMirror, writer);
                    } finally {
                        writer.visitConfigBuilderEnd();
                    }
                } else {
                    if (shouldExclude(configurationMetadata, fieldName)) {
                        return null;
                    }
                    if (setterMethod.isPresent()) {
                        ExecutableElement method = setterMethod.get();
                        // Just visit the field metadata, the setter will be processed
                        String docComment = elementUtils.getDocComment(method);
                        metadataBuilder.visitProperty(
                                concreteClass,
                                declaringClass,
                                getPropertyMetadataTypeReference(fieldTypeMirror),
                                fieldName,
                                docComment,
                                null
                        );
                    } else {
                        boolean isPrivate = modelUtils.isPrivate(field);
                        boolean requiresReflection = isInheritedAndNotPublic(modelUtils.classElementFor(field), field.getModifiers());

                        if (!isPrivate) {
                            Object declaringType = modelUtils.resolveTypeReference(declaringClass);
                            String docComment = elementUtils.getDocComment(field);

                            PropertyMetadata propertyMetadata = metadataBuilder.visitProperty(
                                    concreteClass,
                                    declaringClass,
                                    getPropertyMetadataTypeReference(fieldTypeMirror),
                                    fieldName,
                                    docComment,
                                    null
                            );

                            fieldAnnotationMetadata = addPropertyMetadata(fieldAnnotationMetadata, propertyMetadata);
                            writer.visitFieldValue(
                                    declaringType,
                                    fieldType,
                                    fieldName,
                                    requiresReflection,
                                    fieldAnnotationMetadata,
                                    genericUtils.resolveGenericTypes(fieldTypeMirror, Collections.emptyMap()),
                                    isConfigurationPropertiesType);
                        }
                    }
                }
            }

            return null;
        }

        @Override
        public Object visitTypeParameter(TypeParameterElement e, Object o) {
            note("Visit param %s for %s", e.getSimpleName(), o);
            return super.visitTypeParameter(e, o);
        }

        @Override
        public Object visitUnknown(Element e, Object o) {
            note("Visit unknown %s for %s", e.getSimpleName(), o);
            return super.visitUnknown(e, o);
        }

        /**
         * @param declaringClass The {@link TypeElement}
         * @param modifiers      The {@link Modifier}
         * @return Whether is inherited and not public
         */
        protected boolean isInheritedAndNotPublic(TypeElement declaringClass, Set<Modifier> modifiers) {
            PackageElement declaringPackage = elementUtils.getPackageOf(declaringClass);
            PackageElement concretePackage = elementUtils.getPackageOf(concreteClass);
            return !declaringClass.equals(concreteClass) &&
                    !declaringPackage.equals(concretePackage) &&
                    !(modifiers.contains(Modifier.PUBLIC));
        }

        private void visitConfigurationBuilder(TypeElement declaringClass, Element builderElement, TypeMirror builderType, BeanDefinitionVisitor writer) {
            AnnotationMetadata annotationMetadata = annotationUtils.getAnnotationMetadata(builderElement);
            Boolean allowZeroArgs = annotationMetadata.getValue(ConfigurationBuilder.class, "allowZeroArgs", Boolean.class).orElse(false);
            List<String> prefixes = Arrays.asList(annotationMetadata.getValue(ConfigurationBuilder.class, "prefixes", String[].class).orElse(new String[]{"set"}));
            String configurationPrefix = annotationMetadata.getValue(ConfigurationBuilder.class, String.class)
                    .map(v -> v + ".").orElse("");
            Set<String> includes = annotationMetadata.getValue(ConfigurationBuilder.class, "includes", Set.class).orElse(Collections.emptySet());
            Set<String> excludes = annotationMetadata.getValue(ConfigurationBuilder.class, "excludes", Set.class).orElse(Collections.emptySet());

            PublicMethodVisitor visitor = new PublicMethodVisitor(typeUtils) {
                @Override
                protected void accept(DeclaredType type, Element element, Object o) {
                    ExecutableElement method = (ExecutableElement) element;
                    List<? extends VariableElement> params = method.getParameters();
                    String methodName = method.getSimpleName().toString();
                    String prefix = getMethodPrefix(prefixes, methodName);
                    String propertyName = NameUtils.decapitalize(methodName.substring(prefix.length()));
                    if (shouldExclude(includes, excludes, propertyName)) {
                        return;
                    }

                    int paramCount = params.size();
                    if (paramCount < 2) {
                        VariableElement paramType = paramCount == 1 ? params.get(0) : null;
                        Object expectedType = paramType != null ? modelUtils.resolveTypeReference(paramType.asType()) : null;

                        PropertyMetadata metadata = metadataBuilder.visitProperty(
                                concreteClass,
                                declaringClass,
                                expectedType != null ? expectedType.toString() : null,
                                configurationPrefix + propertyName,
                                null,
                                null
                        );

                        writer.visitConfigBuilderMethod(
                                prefix,
                                modelUtils.resolveTypeReference(method.getReturnType()),
                                methodName,
                                expectedType,
                                paramType != null ? genericUtils.resolveGenericTypes(paramType.asType(), Collections.emptyMap()) : null,
                                metadata.getPath()
                        );
                    } else if (paramCount == 2) {
                        // check the params are a long and a TimeUnit
                        VariableElement first = params.get(0);
                        VariableElement second = params.get(1);
                        TypeMirror tu = elementUtils.getTypeElement(TimeUnit.class.getName()).asType();
                        TypeMirror typeMirror = first.asType();
                        if (typeMirror.toString().equals("long") && typeUtils.isAssignable(second.asType(), tu)) {

                            PropertyMetadata metadata = metadataBuilder.visitProperty(
                                    concreteClass,
                                    declaringClass,
                                    Duration.class.getName(),
                                    configurationPrefix + propertyName,
                                    null,
                                    null
                            );

                            writer.visitConfigBuilderDurationMethod(
                                    prefix,
                                    modelUtils.resolveTypeReference(method.getReturnType()),
                                    methodName,
                                    metadata.getPath()
                            );
                        }
                    }
                }

                @SuppressWarnings("MagicNumber")
                @Override
                protected boolean isAcceptable(Element element) {
                    // ignore deprecated methods
                    if (annotationUtils.hasStereotype(element, Deprecated.class)) {
                        return false;
                    }
                    Set<Modifier> modifiers = element.getModifiers();
                    if (element.getKind() == ElementKind.METHOD) {
                        ExecutableElement method = (ExecutableElement) element;
                        int paramCount = method.getParameters().size();
                        return modifiers.contains(Modifier.PUBLIC) && ((paramCount > 0 && paramCount < 3) || allowZeroArgs && paramCount == 0) && isPrefixedWith(method, prefixes);
                    } else {
                        return false;
                    }
                }

                private boolean isPrefixedWith(Element enclosedElement, List<String> prefixes) {
                    String name = enclosedElement.getSimpleName().toString();
                    for (String prefix : prefixes) {
                        if (name.startsWith(prefix)) {
                            return true;
                        }
                    }
                    return false;
                }

                private String getMethodPrefix(List<String> prefixes, String methodName) {
                    for (String prefix : prefixes) {
                        if (methodName.startsWith(prefix)) {
                            return prefix;
                        }
                    }
                    return methodName;
                }
            };

            builderType.accept(visitor, null);
        }

        private BeanDefinitionWriter createBeanDefinitionWriterFor(TypeElement typeElement) {
            TypeMirror providerTypeParam =
                    genericUtils.interfaceGenericTypeFor(typeElement, Provider.class);
            AnnotationMetadata annotationMetadata = annotationUtils.getAnnotationMetadata(typeElement);

            PackageElement packageElement = elementUtils.getPackageOf(typeElement);
            String beanClassName = modelUtils.simpleBinaryNameFor(typeElement);

            boolean isInterface = JavaModelUtils.isInterface(typeElement);

            if (configurationMetadata != null) {
                // unfortunate we have to do this
                String existingPrefix = annotationMetadata.getValue(
                        ConfigurationReader.class,
                        "prefix", String.class)
                        .orElse("");

                annotationMetadata = DefaultAnnotationMetadata.mutateMember(
                        annotationMetadata,
                        ConfigurationReader.class.getName(),
                        "prefix",
                        StringUtils.isNotEmpty(existingPrefix) ? existingPrefix + "." + configurationMetadata.getName() : configurationMetadata.getName()
                );
            }


            BeanDefinitionWriter beanDefinitionWriter = new BeanDefinitionWriter(
                    packageElement.getQualifiedName().toString(),
                    beanClassName,
                    providerTypeParam == null
                            ? elementUtils.getBinaryName(typeElement).toString()
                            : providerTypeParam.toString(),
                    isInterface,
                    annotationMetadata);

            visitTypeArguments(typeElement, beanDefinitionWriter);

            return beanDefinitionWriter;
        }

        private void visitTypeArguments(TypeElement typeElement, BeanDefinitionWriter beanDefinitionWriter) {
            Map<String, Map<String, Object>> typeArguments = genericUtils.buildGenericTypeArgumentInfo(typeElement);
            beanDefinitionWriter.visitTypeArguments(
                    typeArguments
            );
        }

        private DynamicName createProxyKey(String beanName) {
            return new DynamicName(beanName + "$Proxy");
        }

        @SuppressWarnings("MagicNumber")
        private AopProxyWriter createIntroductionAdviceWriter(TypeElement typeElement) {
            AnnotationMetadata annotationMetadata = annotationUtils.getAnnotationMetadata(typeElement);

            PackageElement packageElement = elementUtils.getPackageOf(typeElement);
            String beanClassName = modelUtils.simpleBinaryNameFor(typeElement);
            Object[] aroundInterceptors = annotationMetadata
                    .getAnnotationNamesByStereotype(AROUND_TYPE)
                    .toArray();
            Object[] introductionInterceptors = annotationMetadata
                    .getAnnotationNamesByStereotype(Introduction.class)
                    .toArray();

            String[] interfaceTypes = annotationMetadata.getValue(Introduction.class, "interfaces", String[].class).orElse(new String[0]);

            Object[] interceptorTypes = ArrayUtils.concat(aroundInterceptors, introductionInterceptors);
            boolean isInterface = JavaModelUtils.isInterface(typeElement);
            AopProxyWriter aopProxyWriter = new AopProxyWriter(
                    packageElement.getQualifiedName().toString(),
                    beanClassName,
                    isInterface,
                    annotationMetadata,
                    interfaceTypes,
                    interceptorTypes);

            if (ArrayUtils.isNotEmpty(interfaceTypes)) {
                List<? extends AnnotationMirror> annotationMirrors = typeElement.getAnnotationMirrors();
                Set<TypeElement> additionalInterfaces = new HashSet<>(3);
                populateIntroductionInterfaces(annotationMirrors, additionalInterfaces);
                if (!additionalInterfaces.isEmpty()) {
                    for (TypeElement additionalInterface : additionalInterfaces) {
                        visitIntroductionAdviceInterface(additionalInterface, annotationMetadata, aopProxyWriter);
                    }
                }
            }
            return aopProxyWriter;
        }

        private void populateIntroductionInterfaces(List<? extends AnnotationMirror> annotationMirrors, Set<TypeElement> additionalInterfaces) {
            for (AnnotationMirror annotationMirror : annotationMirrors) {
                DeclaredType annotationType = annotationMirror.getAnnotationType();
                if (annotationType.toString().equals(Introduction.class.getName())) {
                    Map<? extends ExecutableElement, ? extends AnnotationValue> values = annotationMirror.getElementValues();
                    for (Map.Entry<? extends ExecutableElement, ? extends AnnotationValue> entry : values.entrySet()) {
                        ExecutableElement key = entry.getKey();
                        if (key.toString().equalsIgnoreCase("interfaces()")) {
                            Object value = entry.getValue().getValue();
                            if (value instanceof List) {
                                for (Object v : ((List) value)) {
                                    if (v instanceof AnnotationValue) {
                                        tryAddAnnotationValue(additionalInterfaces, (AnnotationValue) v);
                                    }
                                }
                            } else if (value instanceof AnnotationValue) {
                                tryAddAnnotationValue(additionalInterfaces, (AnnotationValue) value);
                            }
                        }
                    }
                } else {
                    Element element = annotationType.asElement();
                    if (annotationUtils.hasStereotype(element, Introduction.class)) {
                        populateIntroductionInterfaces(element.getAnnotationMirrors(), additionalInterfaces);
                    }
                }
            }
        }

        private void tryAddAnnotationValue(Set<TypeElement> additionalInterfaces, AnnotationValue v) {
            Object v2 = v.getValue();
            if (v2 instanceof TypeMirror) {
                TypeMirror tm = (TypeMirror) v2;
                if (tm.getKind() == TypeKind.DECLARED) {
                    DeclaredType dt = (DeclaredType) tm;
                    additionalInterfaces.add((TypeElement) dt.asElement());
                }
            }
        }

        private BeanDefinitionWriter createFactoryBeanMethodWriterFor(ExecutableElement method, TypeElement producedElement) {
            AnnotationMetadata annotationMetadata = annotationUtils.newAnnotationBuilder().buildForParent(producedElement, method, true);
            PackageElement producedPackageElement = elementUtils.getPackageOf(producedElement);
            PackageElement definingPackageElement = elementUtils.getPackageOf(concreteClass);

            boolean isInterface = JavaModelUtils.isInterface(producedElement);
            String packageName = producedPackageElement.getQualifiedName().toString();
            String beanDefinitionPackage = definingPackageElement.getQualifiedName().toString();
            String shortClassName = modelUtils.simpleBinaryNameFor(producedElement);
            String upperCaseMethodName = NameUtils.capitalize(method.getSimpleName().toString());
            String factoryMethodBeanDefinitionName = beanDefinitionPackage + ".$" + concreteClass.getSimpleName().toString() + "$" + upperCaseMethodName + factoryMethodIndex.getAndIncrement() + "Definition";
            return new BeanDefinitionWriter(
                    packageName,
                    shortClassName,
                    factoryMethodBeanDefinitionName,
                    modelUtils.resolveTypeReference(producedElement).toString(),
                    isInterface,
                    annotationMetadata);
        }

        private ExecutableElementParamInfo populateParameterData(@Nullable String declaringTypeName, ExecutableElement element, Map<String, Object> boundTypes) {
            if (element == null) {
                return new ExecutableElementParamInfo(false, null);
            }
            AnnotationMetadata elementMetadata;

            if (declaringTypeName == null) {
                elementMetadata = annotationUtils.getAnnotationMetadata(
                        element
                );
            } else {
                elementMetadata = annotationUtils.newAnnotationBuilder().build(
                        declaringTypeName,
                        element
                );
            }
            ExecutableElementParamInfo params = new ExecutableElementParamInfo(
                    modelUtils.isPrivate(element),
                    elementMetadata
            );
            final boolean isConstructBinding = elementMetadata.hasDeclaredStereotype(ConfigurationInject.class);
            if (isConstructBinding) {
                    this.configurationMetadata = metadataBuilder.visitProperties(
                            concreteClass,
                            null);

            }

            element.getParameters().forEach(paramElement -> {

                String argName = paramElement.getSimpleName().toString();
                
                AnnotationMetadata annotationMetadata = annotationUtils.getAnnotationMetadata(paramElement);
                if (annotationMetadata.hasDeclaredAnnotation("org.jetbrains.annotations.Nullable")) {
                    annotationMetadata = DefaultAnnotationMetadata.mutateMember(annotationMetadata, "javax.annotation.Nullable", Collections.emptyMap());
                }

                if (annotationMetadata.hasStereotype(ANN_CONSTRAINT)) {
                    params.setValidated(true);
                }

                TypeMirror typeMirror = paramElement.asType();
                if (isConstructBinding) {
                    if (Stream.of(Property.class, Value.class, Parameter.class).noneMatch(annotationMetadata::hasAnnotation)) {
                        final Element parameterElement = typeUtils.asElement(typeMirror);
                        final AnnotationMetadata parameterTypeMetadata = parameterElement != null ? annotationUtils.getAnnotationMetadata(parameterElement) : AnnotationMetadata.EMPTY_METADATA;
                        if (!parameterTypeMetadata.hasStereotype(Scope.class)) {
                            annotationMetadata = addPropertyMetadata(annotationMetadata, paramElement, argName);
                        }
                    }
                }
                params.addAnnotationMetadata(argName, annotationMetadata);


                TypeKind kind = typeMirror.getKind();
                if ((kind == TypeKind.ERROR) && !processingOver) {
                    throw new PostponeToNextRoundException();    
                }

                switch (kind) {
                    case ARRAY:
                        ArrayType arrayType = (ArrayType) typeMirror;
                        TypeMirror componentType = arrayType.getComponentType();
                        Object resolvedType = modelUtils.resolveTypeReference(arrayType);
                        params.addParameter(
                                argName,
                                resolvedType,
                                genericUtils.resolveTypeReference(arrayType, boundTypes)
                        );
                        params.addGenericTypes(argName, Collections.singletonMap("E", modelUtils.resolveTypeReference(componentType)));

                        break;
                    case TYPEVAR:
                        TypeVariable typeVariable = (TypeVariable) typeMirror;

                        DeclaredType parameterType = genericUtils.resolveTypeVariable(paramElement, typeVariable);
                        if (parameterType != null) {

                            params.addParameter(
                                    argName,
                                    modelUtils.resolveTypeReference(typeVariable),
                                    genericUtils.resolveTypeReference(typeVariable, boundTypes)
                            );
                            params.addGenericTypes(argName, Collections.singletonMap(typeVariable.toString(), genericUtils.resolveTypeReference(typeVariable, boundTypes)));
                        } else {
                            error(element, "Unprocessable generic type [%s] for param [%s] of element %s", typeVariable, paramElement, element);
                        }

                        break;
                    case DECLARED:
                        DeclaredType declaredType = (DeclaredType) typeMirror;


                        TypeElement typeElement = elementUtils.getTypeElement(typeUtils.erasure(declaredType).toString());
                        if (typeElement == null) {
                            typeElement = (TypeElement) declaredType.asElement();
                        }

                        Object type = modelUtils.resolveTypeReference(typeElement);
                        params.addParameter(
                                argName,
                                type,
                                type
                        );

                        Map<String, Object> resolvedParameters = genericUtils.resolveGenericTypes(declaredType, typeElement, boundTypes);
                        if (!resolvedParameters.isEmpty()) {
                            params.addGenericTypes(argName, resolvedParameters);
                        }
                        break;
                    default:
                        if (kind.isPrimitive()) {
                            String typeName;
                            if (typeMirror instanceof DeclaredType) {
                                DeclaredType dt = (DeclaredType) typeMirror;
                                typeName = dt.asElement().getSimpleName().toString();
                            } else {
                                typeName = modelUtils.resolveTypeName(typeMirror);
                            }
                            Object argType = modelUtils.classOfPrimitiveFor(typeName);
                            params.addParameter(argName, argType, argType);
                        } else {
                            error(element, "Unprocessable element type [%s] for param [%s] of element %s", kind, paramElement, element);
                        }
                }
            });

            return params;
        }

        private boolean shouldExclude(Set<String> includes, Set<String> excludes, String propertyName) {
            if (!includes.isEmpty() && !includes.contains(propertyName)) {
                return true;
            }
            if (!excludes.isEmpty() && excludes.contains(propertyName)) {
                return true;
            }
            return false;
        }

        private boolean shouldExclude(ConfigurationMetadata configurationMetadata, String propertyName) {
            return shouldExclude(configurationMetadata.getIncludes(), configurationMetadata.getExcludes(), propertyName);
        }
    }

    /**
     * A dynamic name.
     */
    static class DynamicName implements Name {
        private final CharSequence name;

        /**
         * @param name The name
         */
        public DynamicName(CharSequence name) {
            this.name = name;
        }

        @Override
        public boolean contentEquals(CharSequence cs) {
            return name.equals(cs);
        }

        @Override
        public int length() {
            return name.length();
        }

        @Override
        public char charAt(int index) {
            return name.charAt(index);
        }

        @Override
        public CharSequence subSequence(int start, int end) {
            return name.subSequence(start, end);
        }

        @Override
        public boolean equals(Object o) {
            if (this == o) {
                return true;
            }
            if (o == null || getClass() != o.getClass()) {
                return false;
            }

            DynamicName that = (DynamicName) o;

            return name.equals(that.name);
        }

        @Override
        public int hashCode() {
            return name.hashCode();
        }
    }

    /**
     * Exception to indicate postponing processing to next round.
     */
    private static class PostponeToNextRoundException extends RuntimeException {

    }

}<|MERGE_RESOLUTION|>--- conflicted
+++ resolved
@@ -700,7 +700,8 @@
                                         genericParameters,
                                         parameterAnnotationMetadata,
                                         methodGenericTypes,
-                                        annotationMetadata
+                                        annotationMetadata,
+                                        JavaModelUtils.isInterface(method.getEnclosingElement())
                                 );
                             }
                         }
@@ -726,7 +727,8 @@
                                 genericParameters,
                                 parameterAnnotationMetadata,
                                 methodGenericTypes,
-                                annotationMetadata
+                                annotationMetadata,
+                                JavaModelUtils.isInterface(method.getEnclosingElement())
                         );
                     }
                     if (isAbstract) {
@@ -835,11 +837,7 @@
             boolean isPublic = modifiers.contains(Modifier.PUBLIC) && !hasInvalidModifiers;
             boolean isExecutable =
                     !hasInvalidModifiers &&
-<<<<<<< HEAD
-                            (isExecutableThroughType(methodAnnotationMetadata, modifiers, isPublic) ||
-=======
                             (isExecutableThroughType(method.getEnclosingElement(), methodAnnotationMetadata, annotationMetadata, modifiers, isPublic) ||
->>>>>>> 9b75ab01
                                 annotationMetadata.hasStereotype(AROUND_TYPE));
 
 
@@ -876,20 +874,14 @@
             return null;
         }
 
-<<<<<<< HEAD
-        private boolean isExecutableThroughType(AnnotationMetadata methodAnnotationMetadata, Set<Modifier> modifiers, boolean isPublic) {
-            return (isExecutableType && (isPublic || modifiers.isEmpty())) ||
-                    methodAnnotationMetadata.hasStereotype(Executable.class);
-=======
         private boolean isExecutableThroughType(
                 Element enclosingElement,
                 AnnotationMetadata annotationMetadataHierarchy,
                 AnnotationMetadata declaredMetadata, Set<Modifier> modifiers,
                 boolean isPublic) {
             return (isExecutableType && (isPublic || (modifiers.isEmpty()) && concreteClass.equals(enclosingElement))) ||
-                    annotationMetadataHierarchy.hasDeclaredStereotype(Executable.class) ||
+                    annotationMetadataHierarchy.hasStereotype(Executable.class) ||
                     declaredMetadata.hasAnnotation(Executable.class);
->>>>>>> 9b75ab01
         }
 
         private void visitConfigurationPropertySetter(ExecutableElement method) {
@@ -1355,7 +1347,8 @@
                                     params.getGenericParameters(),
                                     params.getParameterMetadata(),
                                     params.getGenericTypes(),
-                                    aroundMethodMetadata
+                                    aroundMethodMetadata,
+                                    JavaModelUtils.isInterface(enclosingElement)
                             );
                         }
                         aopProxyWriter.visitAroundMethod(
