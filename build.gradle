--- conflicted
+++ resolved
@@ -40,250 +40,242 @@
 ext {
 
     dependencyVersions = [
-            groovy: [
-                    version:groovyVersion,
-                    group:'org.codehaus.groovy',
-                    name: 'groovy',
-                    modules:['groovy-test','groovy-ant','groovy-json','groovy-jmx', 'groovy-templates']
-            ],
-            gorm: [
-                    version:gormVersion,
-                    group:'org.grails',
-                    name: 'grails-datastore-core',
-                    modules:['grails-datastore-gorm','grails-datastore-gorm-hibernate5']
-            ],
-            jackson: [
-                version: jacksonVersion,
-                group:'com.fasterxml.jackson.core',
-                name:'jackson-databind',
-                modules:['jackson-core', 'jackson-annotations']
-            ],
-            'jackson.modules': [
+            groovy                 : [
+                    version: groovyVersion,
+                    group  : 'org.codehaus.groovy',
+                    name   : 'groovy',
+                    modules: ['groovy-test', 'groovy-ant', 'groovy-json', 'groovy-jmx', 'groovy-templates']
+            ],
+            gorm                   : [
+                    version: gormVersion,
+                    group  : 'org.grails',
+                    name   : 'grails-datastore-core',
+                    modules: ['grails-datastore-gorm', 'grails-datastore-gorm-hibernate5']
+            ],
+            jackson                : [
                     version: jacksonVersion,
-                    group:'com.fasterxml.jackson.module',
-                    name:'jackson-module-afterburner'
-            ],
-            'jackson.datatype': [
+                    group  : 'com.fasterxml.jackson.core',
+                    name   : 'jackson-databind',
+                    modules: ['jackson-core', 'jackson-annotations']
+            ],
+            'jackson.modules'      : [
                     version: jacksonVersion,
-                    group:'com.fasterxml.jackson.datatype',
-                    name:'jackson-datatype-jdk8',
-                    modules:['jackson-datatype-jsr310']
-            ],
-            jaeger: [
+                    group  : 'com.fasterxml.jackson.module',
+                    name   : 'jackson-module-afterburner'
+            ],
+            'jackson.datatype'     : [
+                    version: jacksonVersion,
+                    group  : 'com.fasterxml.jackson.datatype',
+                    name   : 'jackson-datatype-jdk8',
+                    modules: ['jackson-datatype-jsr310']
+            ],
+            jaeger                 : [
                     version: jaegerVersion,
-                    group:'io.jaegertracing',
-                    name:'jaeger-thrift'
-            ],
-            'zipkin.reporter': [
+                    group  : 'io.jaegertracing',
+                    name   : 'jaeger-thrift'
+            ],
+            'zipkin.reporter'      : [
                     version: zipkinReporterVersion,
-                    group:'io.zipkin.reporter2',
-                    name:'zipkin-reporter'
+                    group  : 'io.zipkin.reporter2',
+                    name   : 'zipkin-reporter'
             ],
             'brave.instrumentation': [
                     version: braveInstrumentationHttpVersion,
-                    group:'io.zipkin.brave',
-                    name:'brave-instrumentation-http'
-            ],
-            'brave.opentracing': [
+                    group  : 'io.zipkin.brave',
+                    name   : 'brave-instrumentation-http'
+            ],
+            'brave.opentracing'    : [
                     version: braveOpentracingVersion,
-                    group: 'io.opentracing.brave',
-                    name: 'brave-opentracing'
-            ],
-            'javax.annotation-api': [
+                    group  : 'io.opentracing.brave',
+                    name   : 'brave-opentracing'
+            ],
+            'javax.annotation-api' : [
                     version: javaxAnnotationApiVersion,
-                    group:'javax.annotation',
-                    name:'javax.annotation-api'
-            ],
-            jsr305:[
-                    version:jsr305Version,
-                    group:'com.google.code.findbugs',
-                    name:'jsr305'
-            ],
-            kafka: [
-                    version:kafkaVersion,
-                    group:'org.apache.kafka',
-                    name:'kafka-clients',
+                    group  : 'javax.annotation',
+                    name   : 'javax.annotation-api'
+            ],
+            jsr305                 : [
+                    version: jsr305Version,
+                    group  : 'com.google.code.findbugs',
+                    name   : 'jsr305'
+            ],
+            kafka                  : [
+                    version: kafkaVersion,
+                    group  : 'org.apache.kafka',
+                    name   : 'kafka-clients',
                     modules: ['kafka_2.12', 'kafka-streams']
             ],
-            'micrometer'    : [
+            'micrometer'           : [
                     version: micrometerVersion,
                     group  : 'io.micrometer',
                     name   : 'micrometer-core',
-                    modules :['micrometer-registry-atlas', 'micrometer-registry-graphite', 'micrometer-registry-prometheus', 'micrometer-registry-statsd']
-            ],
-            'mongo' : [
+                    modules: ['micrometer-registry-atlas', 'micrometer-registry-graphite', 'micrometer-registry-prometheus', 'micrometer-registry-statsd']
+            ],
+            'mongo'                : [
                     version: mongoVersion,
-                    group: 'org.mongodb',
+                    group  : 'org.mongodb',
                     modules: ['mongodb-driver-async', 'mongo-java-driver']
             ],
-            'mongo.reactive': [
+            'mongo.reactive'       : [
                     version: '1.8.0',
-                    group: 'org.mongodb',
-                    name: 'mongodb-driver-reactivestreams'
-            ],
-            neo4j: [
-                version: neo4jVersion,
-                group:'org.neo4j.test',
-                name:'neo4j-harness'
-            ],
-            'neo4j.bolt': [
-                version: '1.6.2',
-                group:'org.neo4j.driver',
-                name:'neo4j-java-driver'
-            ],
-            'jcache': [
+                    group  : 'org.mongodb',
+                    name   : 'mongodb-driver-reactivestreams'
+            ],
+            neo4j                  : [
+                    version: neo4jVersion,
+                    group  : 'org.neo4j.test',
+                    name   : 'neo4j-harness'
+            ],
+            'neo4j.bolt'           : [
+                    version: '1.6.2',
+                    group  : 'org.neo4j.driver',
+                    name   : 'neo4j-java-driver'
+            ],
+            'jcache'               : [
                     version: jcacheVersion,
-                    group:'javax.cache',
-                    name:'cache-api'
-            ],
-            netty: [
-                version: nettyVersion,
-                group:'io.netty',
-                name:'netty-codec-http',
-                modules: ['netty-all', 'netty-buffer', 'netty-codec', 'netty-codec-dns', 'netty-codec-haproxy', 
-                          'netty-codec-http2', 'netty-codec-memcache', 'netty-codec-mqtt', 
-                          'netty-codec-redis', 'netty-codec-smtp', 'netty-codec-socks', 'netty-codec-stomp', 
-                          'netty-codec-xml', 'netty-common', 'netty-dev-tools', 'netty-handler', 
-                          'netty-handler-proxy', 'netty-resolver', 'netty-resolver-dns', 'netty-transport', 
-                          'netty-transport-rxtx', 'netty-transport-sctp', 'netty-transport-udt']
-            ],
-            opentracing: [
-                version: '0.31.0',
-                group: 'io.opentracing',
-                name: 'opentracing-api',
-                modules:['opentracing-util']
-            ],
-            picocli: [
+                    group  : 'javax.cache',
+                    name   : 'cache-api'
+            ],
+            netty                  : [
+                    version: nettyVersion,
+                    group  : 'io.netty',
+                    name   : 'netty-codec-http',
+                    modules: ['netty-all', 'netty-buffer', 'netty-codec', 'netty-codec-dns', 'netty-codec-haproxy',
+                              'netty-codec-http2', 'netty-codec-memcache', 'netty-codec-mqtt',
+                              'netty-codec-redis', 'netty-codec-smtp', 'netty-codec-socks', 'netty-codec-stomp',
+                              'netty-codec-xml', 'netty-common', 'netty-dev-tools', 'netty-handler',
+                              'netty-handler-proxy', 'netty-resolver', 'netty-resolver-dns', 'netty-transport',
+                              'netty-transport-rxtx', 'netty-transport-sctp', 'netty-transport-udt']
+            ],
+            opentracing            : [
+                    version: '0.31.0',
+                    group  : 'io.opentracing',
+                    name   : 'opentracing-api',
+                    modules: ['opentracing-util']
+            ],
+            picocli                : [
                     version: picocliVersion,
-                    group:'info.picocli',
-                    name:'picocli'
-            ],
-            lettuce: [
-                version: lettuceVersion,
-                group:'io.lettuce',
-                name:'lettuce-core'
-
-            ],
-            spring: [
-                version: springVersion,
-                group:'org.springframework',
-                name: 'spring-core',
-                modules:['spring-context', 'spring-tx', 'spring-orm', 'spring-jdbc']
-            ],
-            snakeyaml: [
-                version: yamlVersion,
-                group:'org.yaml',
-                name: 'snakeyaml'
-            ],
-            slf4j: [
-                version: slf4jVersion,
-                group:'org.slf4j',
-                name: 'slf4j-api',
-                modules: ['slf4j-simple']
-            ],
-            spock: [
-                version: spockVersion,
-                group:'org.spockframework',
-                name: 'spock-core'
-            ],
-            swagger: [
-                version: '2.0.4',
-                group: 'io.swagger.core.v3',
-                name: 'swagger-core',
-                modules: ['swagger-models', 'swagger-annotations']
-            ],
-            'reactive.streams':[
-                version:reactiveStreamsVersion,
-                group:'org.reactivestreams',
-                name:'reactive-streams'
-            ],
-            'reactive.pg.client': [
+                    group  : 'info.picocli',
+                    name   : 'picocli'
+            ],
+            lettuce                : [
+                    version: lettuceVersion,
+                    group  : 'io.lettuce',
+                    name   : 'lettuce-core'
+
+            ],
+            spring                 : [
+                    version: springVersion,
+                    group  : 'org.springframework',
+                    name   : 'spring-core',
+                    modules: ['spring-context', 'spring-tx', 'spring-orm', 'spring-jdbc']
+            ],
+            snakeyaml              : [
+                    version: yamlVersion,
+                    group  : 'org.yaml',
+                    name   : 'snakeyaml'
+            ],
+            slf4j                  : [
+                    version: slf4jVersion,
+                    group  : 'org.slf4j',
+                    name   : 'slf4j-api',
+                    modules: ['slf4j-simple']
+            ],
+            spock                  : [
+                    version: spockVersion,
+                    group  : 'org.spockframework',
+                    name   : 'spock-core'
+            ],
+            swagger                : [
+                    version: '2.0.4',
+                    group  : 'io.swagger.core.v3',
+                    name   : 'swagger-core',
+                    modules: ['swagger-models', 'swagger-annotations']
+            ],
+            'reactive.streams'     : [
+                    version: reactiveStreamsVersion,
+                    group  : 'org.reactivestreams',
+                    name   : 'reactive-streams'
+            ],
+            'reactive.pg.client'   : [
                     version: reactivePgClientVersion,
-                    group:'io.reactiverse',
-                    name:'reactive-pg-client'
-            ],
-            rxjava1: [
-                version: rxJava1Version,
-                group:'io.reactivex',
-                name: 'rxjava'
-            ],
-            'rxjava1.interop': [
+                    group  : 'io.reactiverse',
+                    name   : 'reactive-pg-client'
+            ],
+            rxjava1                : [
+                    version: rxJava1Version,
+                    group  : 'io.reactivex',
+                    name   : 'rxjava'
+            ],
+            'rxjava1.interop'      : [
                     version: rxJavaInteropVersion,
-                    group:'com.github.akarnokd',
-                    name: 'rxjava2-interop'
-            ],
-            rxjava2: [
-                version: rxJava2Version,
-                group:'io.reactivex.rxjava2',
-                name: 'rxjava'
-            ],
-            reactor:[
-                version: reactorVersion,
-                group:'io.projectreactor',
-                name: 'reactor-core'
-            ],
-            validation: [
-                version: validationVersion,
-                group:'javax.validation',
-                name: 'validation-api'
-            ],
-            hystrix: [
+                    group  : 'com.github.akarnokd',
+                    name   : 'rxjava2-interop'
+            ],
+            rxjava2                : [
+                    version: rxJava2Version,
+                    group  : 'io.reactivex.rxjava2',
+                    name   : 'rxjava'
+            ],
+            reactor                : [
+                    version: reactorVersion,
+                    group  : 'io.projectreactor',
+                    name   : 'reactor-core'
+            ],
+            validation             : [
+                    version: validationVersion,
+                    group  : 'javax.validation',
+                    name   : 'validation-api'
+            ],
+            hystrix                : [
                     version: hystrixVersion,
-                    group:'com.netflix.hystrix',
-                    name: 'hystrix-core',
-                    modules:['hystrix-serialization']
-            ],
-            graal: [
-                version: graalVersion,
-                group: 'com.oracle.substratevm',
-                name: 'svm'
-            ],
-            h2: [
-                version: h2Version,
-                group: 'com.h2database',
-                name: 'h2'
-            ],
-            tomcatJdbc: [
-                version: tomcatJdbcVersion,
-                group: 'org.apache.tomcat',
-                name: 'tomcat-jdbc'
-            ],
-<<<<<<< HEAD
-            liquibase: [
-                version: liquibaseVersion,
-                group: 'org.liquibase',
-                name: 'liquibase-core'
-            ],
-            flyway: [
-                version: flywayVersion,
-                group: 'org.flywaydb',
-                name: 'flyway-core'
-            ],
-=======
-            hibernate: [
+                    group  : 'com.netflix.hystrix',
+                    name   : 'hystrix-core',
+                    modules: ['hystrix-serialization']
+            ],
+            graal                  : [
+                    version: graalVersion,
+                    group  : 'com.oracle.substratevm',
+                    name   : 'svm'
+            ],
+            h2                     : [
+                    version: h2Version,
+                    group  : 'com.h2database',
+                    name   : 'h2'
+            ],
+            tomcatJdbc             : [
+                    version: tomcatJdbcVersion,
+                    group  : 'org.apache.tomcat',
+                    name   : 'tomcat-jdbc'
+            ],
+            liquibase              : [
+                    version: liquibaseVersion,
+                    group  : 'org.liquibase',
+                    name   : 'liquibase-core'
+            ],
+            flyway                 : [
+                    version: flywayVersion,
+                    group  : 'org.flywaydb',
+                    name   : 'flyway-core'
+            ],
+            hibernate              : [
                     version: hibernateVersion,
-                    group: 'org.hibernate',
-                    name: 'hibernate-core'
-            ],
-            'hibernate.jcache': [
-                    version: hibernateVersion,
-                    group: 'org.hibernate',
-                    name: 'hibernate-jcache'
+                    group  : 'org.hibernate',
+                    name   : 'hibernate-core',
+                    modules: ['hibernate-jcache', 'hibernate-ehcache']
             ]
-
->>>>>>> 53d875d9
     ]
 
     dependencyVersion = { String name ->
         def dep = dependencyVersions[name]
-        if(dep == null) {
+        if (dep == null) {
             throw new IllegalArgumentException("No core dependency defined for name: $name")
         }
         return "$dep.group:$dep.name:$dep.version".toString()
     }
     dependencyModuleVersion = { String name, String module ->
         def dep = dependencyVersions[name]
-        if(dep == null) {
+        if (dep == null) {
             throw new IllegalArgumentException("No core dependency defined for name: $name")
         }
         return "$dep.group:$module:$dep.version".toString()
@@ -302,14 +294,14 @@
         int titlePad = 35
         String separator = " | "
         subprojects.each { subproject ->
-            if ( subproject.tasks.find { Task task -> task.name == 'test' } ) {
+            if (subproject.tasks.find { Task task -> task.name == 'test' }) {
                 if (new File("${subproject.buildDir}/test-results/test").exists()) {
                     int failures = 0
                     int errors = 0
                     int skipped = 0
                     int tests = 0
                     new File("${subproject.buildDir}/test-results/test").eachFile() { file ->
-                        if ( file.name.endsWith('.xml') ) {
+                        if (file.name.endsWith('.xml')) {
                             def testsuite = new XmlSlurper().parseText(file.text)
                             failures += "${testsuite['@failures']}" as int
                             errors += "${testsuite['@errors']}" as int
@@ -330,13 +322,13 @@
                 }
             }
         }
-        String title  = "All Tests".padRight(titlePad)
+        String title = "All Tests".padRight(titlePad)
         String testStr = "tests: $totalTests".padRight(itemPad)
         String skippedStr = "skipped: $totalSkipped".padRight(itemPad)
         String errorsStr = "errors: $totalErrors".padRight(itemPad)
         String failuresStr = "failures: $totalFailures".padRight(itemPad)
         int itemsSize = [totalTests, totalSkipped, totalErrors, totalFailures].size()
-        logger.quiet("="* ((itemPad * itemsSize) + titlePad + (separator.length() * itemsSize)))
+        logger.quiet("=" * ((itemPad * itemsSize) + titlePad + (separator.length() * itemsSize)))
         logger.quiet("${title}${separator}${testStr}${separator}${skippedStr}${separator}${errorsStr}${separator}${failuresStr}")
     }
 }
@@ -356,10 +348,9 @@
         return
     }
 
-    if(isConfiguration) {
+    if (isConfiguration) {
         group "io.micronaut.configuration"
-    }
-    else {
+    } else {
         group projectGroupId
     }
 
@@ -368,29 +359,27 @@
         maven { url "http://oss.sonatype.org/content/repositories/snapshots/" }
         maven { url "https://repo.grails.org/grails/core" }
     }
-    
+
     if (subproject.name.startsWith("examples")) {
         // apply plugin:"org.grails.grails-web"
-    }
-    else {
-        apply plugin:"groovy"
-        apply plugin:"java"
-
+    } else {
+        apply plugin: "groovy"
+        apply plugin: "java"
 
 
         sourceCompatibility = '1.8'
         targetCompatibility = '1.8'
         compileJava.options.compilerArgs.add '-parameters'
         compileTestJava.options.compilerArgs.add '-parameters'
-        
-        if(
-            !subproject.name.startsWith('test-') && 
-            !subproject.toString().contains('build-projects')
+
+        if (
+        !subproject.name.startsWith('test-') &&
+                !subproject.toString().contains('build-projects')
         ) {
-            
-            apply from:"${rootProject.rootDir}/gradle/publishing.gradle"
+
+            apply from: "${rootProject.rootDir}/gradle/publishing.gradle"
             apply plugin: 'checkstyle'
-            
+
             checkstyle {
                 toolVersion = 8.10
                 configFile = rootProject.file('config/checkstyle/checkstyle.xml')
@@ -444,10 +433,10 @@
         all {
             resolutionStrategy.eachDependency { DependencyResolveDetails details ->
                 String group = details.requested.group
-                if(group == 'org.codehaus.groovy') {
+                if (group == 'org.codehaus.groovy') {
                     details.useVersion(groovyVersion)
                 }
-                if(group == 'org.ow2.asm') {
+                if (group == 'org.ow2.asm') {
                     details.useVersion(asmVersion)
                 }
             }
@@ -471,7 +460,7 @@
         testCompile "com.github.ben-manes.caffeine:caffeine:$caffeineVersion"
         testCompile dependencyVersion("groovy")
         testCompile(dependencyVersion("spock")) {
-            exclude module:'groovy-all'
+            exclude module: 'groovy-all'
         }
         testCompile "cglib:cglib-nodep:2.2.2"
         testCompile "org.objenesis:objenesis:1.4"
@@ -488,8 +477,8 @@
     task moveConfigProps() {
         group 'documentation'
         doLast {
-            ant.mkdir(dir:"${rootProject.buildDir}/config-props")
-            ant.move(file: "${subproject.buildDir}/classes/java/main/META-INF/config-properties.adoc", tofile:"${rootProject.buildDir}/config-props/${subproject.name}-config-properties.adoc", failonerror:false, quiet:true)
+            ant.mkdir(dir: "${rootProject.buildDir}/config-props")
+            ant.move(file: "${subproject.buildDir}/classes/java/main/META-INF/config-properties.adoc", tofile: "${rootProject.buildDir}/config-props/${subproject.name}-config-properties.adoc", failonerror: false, quiet: true)
         }
     }
 
@@ -503,10 +492,10 @@
 
         doLast {
             File file = new File("${rootProject.buildDir}/config-props/${subproject.name}-config-properties.adoc")
-            if ( file.exists()) {
+            if (file.exists()) {
                 def atLinkReplacer = { String str ->
                     String newLine = str.substring(0, str.indexOf('{@link io.micronaut.'))
-                    String sub = "api:"+str.substring(str.indexOf('{@link io.micronaut.') + '{@link io.micronaut.'.length())
+                    String sub = "api:" + str.substring(str.indexOf('{@link io.micronaut.') + '{@link io.micronaut.'.length())
                     newLine += sub.substring(0, sub.indexOf('}')) + '[]'
                     newLine += sub.substring(sub.indexOf('}') + '}'.length())
                     newLine
@@ -531,10 +520,10 @@
             individualConfigPropsFolder = "${rootProject.buildDir}/generated/configurationProperties"
         }
         doFirst {
-            if(!new File("${rootProject.buildDir}/generated").exists()) {
+            if (!new File("${rootProject.buildDir}/generated").exists()) {
                 new File("${rootProject.buildDir}/generated").mkdir()
             }
-            if(!new File("${rootProject.buildDir}/generated/configurationProperties").exists()) {
+            if (!new File("${rootProject.buildDir}/generated/configurationProperties").exists()) {
                 new File("${rootProject.buildDir}/generated/configurationProperties").mkdir()
             }
         }
@@ -574,7 +563,7 @@
     task allDeps(type: DependencyReportTask) {}
 }
 
-apply from:"gradle/docs.gradle"
+apply from: "gradle/docs.gradle"
 
 // IDEA 2017.2 made a breaking change with IDE build output vs gradle build output
 // [see https://youtrack.jetbrains.com/issue/IDEA-175172]
@@ -606,7 +595,7 @@
 
 htmlSanityCheck {
     sourceDir = new File("${rootProject.buildDir}/docs/")
-    sourceDocuments = [ "index.html"]
+    sourceDocuments = ["index.html"]
 
 }
 docs.finalizedBy(htmlSanityCheck)