--- conflicted
+++ resolved
@@ -599,10 +599,6 @@
             if (isExecutable) {
                 visitExecutableMethod(method, methodAnnotationMetadata);
                 return null;
-<<<<<<< HEAD
-            } else if (isConfigurationPropertiesType && !modelUtils.isPrivate(method) && !modelUtils.isStatic(method) && NameUtils.isSetterName(method.getSimpleName().toString()) && method.getParameters().size() == 1) {
-                visitConfigurationPropertySetter(method);
-=======
             } else if (isConfigurationPropertiesType && !modelUtils.isPrivate(method) && !modelUtils.isStatic(method)) {
                 String methodName = method.getSimpleName().toString();
                 if (NameUtils.isSetterName(methodName) && method.getParameters().size() == 1) {
@@ -613,7 +609,6 @@
                         writer.setValidated(true);
                     }
                 }
->>>>>>> c31f5b03
             } else if (isPublic) {
                 final boolean isConstrained =
                         method.getParameters()
@@ -629,12 +624,6 @@
 
         private void visitConfigurationPropertySetter(ExecutableElement method) {
             BeanDefinitionVisitor writer = getOrCreateBeanDefinitionWriter(concreteClass, concreteClass.getQualifiedName());
-<<<<<<< HEAD
-            if (!writer.isValidated() && annotationUtils.hasStereotype(method, ANN_CONSTRAINT)) {
-                writer.setValidated(true);
-            }
-=======
->>>>>>> c31f5b03
             VariableElement parameter = method.getParameters().get(0);
             TypeMirror valueType = parameter.asType();
             Object fieldType = modelUtils.resolveTypeReference(valueType);
