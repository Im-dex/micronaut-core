--- conflicted
+++ resolved
@@ -1,17 +1,6 @@
 dependencies {
     compile project(":http")
     compileOnly project(":inject-java")
-<<<<<<< HEAD
-    compile 'com.typesafe.netty:netty-reactive-streams-http:2.0.0', {
-        exclude group:'com.typesafe.netty', module:'netty-reactive-streams'
-    }
-    compile 'com.typesafe.netty:netty-reactive-streams:2.0.0', {
-        exclude group:'io.netty', module:'netty-handler'
-    }
     compile dependencyVersions.nettyCodecHttp
     compile dependencyVersions.nettyHandler
-=======
-    compile "io.netty:netty-codec-http:$nettyVersion"
-    compile "io.netty:netty-handler:$nettyVersion"
->>>>>>> 014ed18c
 }