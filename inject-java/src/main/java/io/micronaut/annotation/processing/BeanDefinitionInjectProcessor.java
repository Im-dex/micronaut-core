--- conflicted
+++ resolved
@@ -599,9 +599,16 @@
             if (isExecutable) {
                 visitExecutableMethod(method, methodAnnotationMetadata);
                 return null;
-<<<<<<< HEAD
-            } else if (isConfigurationPropertiesType && !modelUtils.isPrivate(method) && !modelUtils.isStatic(method) && NameUtils.isSetterName(method.getSimpleName().toString()) && method.getParameters().size() == 1) {
-                visitConfigurationPropertySetter(method);
+            } else if (isConfigurationPropertiesType && !modelUtils.isPrivate(method) && !modelUtils.isStatic(method)) {
+                String methodName = method.getSimpleName().toString();
+                if (NameUtils.isSetterName(methodName) && method.getParameters().size() == 1) {
+                    visitConfigurationPropertySetter(method);
+                } else if (NameUtils.isGetterName(methodName)) {
+                    BeanDefinitionVisitor writer = getOrCreateBeanDefinitionWriter(concreteClass, concreteClass.getQualifiedName());
+                    if (!writer.isValidated() && annotationUtils.hasStereotype(method, ANN_CONSTRAINT)) {
+                        writer.setValidated(true);
+                    }
+                }
             } else if (isPublic) {
                 final boolean isConstrained =
                         method.getParameters()
@@ -609,17 +616,6 @@
                               .anyMatch((p) -> annotationUtils.hasStereotype(p, ANN_CONSTRAINT) || annotationUtils.hasStereotype(p, ANN_VALID));
                 if (isConstrained) {
                     visitExecutableMethod(method, methodAnnotationMetadata);
-=======
-            } else if (isConfigurationPropertiesType && !modelUtils.isPrivate(method) && !modelUtils.isStatic(method)) {
-                String methodName = method.getSimpleName().toString();
-                if (NameUtils.isSetterName(methodName) && method.getParameters().size() == 1) {
-                    visitConfigurationPropertySetter(method);
-                } else if (NameUtils.isGetterName(methodName)) {
-                    BeanDefinitionVisitor writer = getOrCreateBeanDefinitionWriter(concreteClass, concreteClass.getQualifiedName());
-                    if (!writer.isValidated() && annotationUtils.hasStereotype(method, "javax.validation.Constraint")) {
-                        writer.setValidated(true);
-                    }
->>>>>>> 22b07e95
                 }
             }
 
@@ -628,12 +624,6 @@
 
         private void visitConfigurationPropertySetter(ExecutableElement method) {
             BeanDefinitionVisitor writer = getOrCreateBeanDefinitionWriter(concreteClass, concreteClass.getQualifiedName());
-<<<<<<< HEAD
-            if (!writer.isValidated() && annotationUtils.hasStereotype(method, ANN_CONSTRAINT)) {
-                writer.setValidated(true);
-            }
-=======
->>>>>>> 22b07e95
             VariableElement parameter = method.getParameters().get(0);
             TypeMirror valueType = parameter.asType();
             Object fieldType = modelUtils.resolveTypeReference(valueType);
