package io.micronaut.docs.ioc.beans

import io.kotlintest.shouldBe
import io.kotlintest.specs.StringSpec
import io.micronaut.core.beans.BeanIntrospection
import io.micronaut.core.beans.BeanProperty
import io.micronaut.core.beans.BeanWrapper
<<<<<<< HEAD
import org.junit.jupiter.api.Assertions.assertEquals
import org.junit.jupiter.api.Test

class IntrospectionSpec {

    @Test
    fun testRetrieveInspection() {
=======

class IntrospectionSpec : StringSpec ({

    "test retrieve inspection" {
>>>>>>> 726f9ffa

        // tag::usage[]
        val introspection = BeanIntrospection.getIntrospection(Person::class.java) // <1>
        val person : Person = introspection.instantiate("John") // <2>
        print("Hello ${person.name}")

        val property : BeanProperty<Person, String> = introspection.getRequiredProperty("name", String::class.java) // <3>
        property.set(person, "Fred") // <4>
        val name = property.get(person) // <5>
        print("Hello ${person.name}")
        // end::usage[]

        name.shouldBe("Fred")
    }

<<<<<<< HEAD
    @Test
    fun testBeanWrapper() {
=======
    "test bean wrapper" {
>>>>>>> 726f9ffa
        // tag::wrapper[]
        val wrapper = BeanWrapper.getWrapper(Person("Fred")) // <1>

        wrapper.setProperty("age", "20") // <2>
        val newAge = wrapper.getRequiredProperty("age", Int::class.java) // <3>

        println("Person's age now $newAge")
        // end::wrapper[]
<<<<<<< HEAD
        assertEquals(20, newAge)
=======
        newAge.shouldBe(20)
>>>>>>> 726f9ffa
    }

    "test nullable" {
        val introspection = BeanIntrospection.getIntrospection(Manufacturer::class.java)
        val manufacturer: Manufacturer = introspection.instantiate(null, "John")

        val property : BeanProperty<Manufacturer, String> = introspection.getRequiredProperty("name", String::class.java)
        property.set(manufacturer, "Jane")
        val name = property.get(manufacturer)

        name.shouldBe("Jane")
    }
})<|MERGE_RESOLUTION|>--- conflicted
+++ resolved
@@ -5,20 +5,10 @@
 import io.micronaut.core.beans.BeanIntrospection
 import io.micronaut.core.beans.BeanProperty
 import io.micronaut.core.beans.BeanWrapper
-<<<<<<< HEAD
-import org.junit.jupiter.api.Assertions.assertEquals
-import org.junit.jupiter.api.Test
-
-class IntrospectionSpec {
-
-    @Test
-    fun testRetrieveInspection() {
-=======
 
 class IntrospectionSpec : StringSpec ({
 
     "test retrieve inspection" {
->>>>>>> 726f9ffa
 
         // tag::usage[]
         val introspection = BeanIntrospection.getIntrospection(Person::class.java) // <1>
@@ -34,12 +24,7 @@
         name.shouldBe("Fred")
     }
 
-<<<<<<< HEAD
-    @Test
-    fun testBeanWrapper() {
-=======
     "test bean wrapper" {
->>>>>>> 726f9ffa
         // tag::wrapper[]
         val wrapper = BeanWrapper.getWrapper(Person("Fred")) // <1>
 
@@ -48,11 +33,7 @@
 
         println("Person's age now $newAge")
         // end::wrapper[]
-<<<<<<< HEAD
-        assertEquals(20, newAge)
-=======
         newAge.shouldBe(20)
->>>>>>> 726f9ffa
     }
 
     "test nullable" {
